# Project-wide Gradle settings.
# IDE (e.g. Android Studio) users:
# Gradle settings configured through the IDE *will override*
# any settings specified in this file.
# For more details on how to configure your build environment visit
# http://www.gradle.org/docs/current/userguide/build_environment.html
# Specifies the JVM arguments used for the daemon process.
# The setting is particularly useful for tweaking memory settings.
org.gradle.jvmargs=-Xmx2048m -Dfile.encoding=UTF-8
# When configured, Gradle will run in incubating parallel mode.
# This option should only be used with decoupled projects. For more details, visit
# https://developer.android.com/r/tools/gradle-multi-project-decoupled-projects
# org.gradle.parallel=true
# AndroidX package structure to make it clearer which packages are bundled with the
# Android operating system, and which are packaged with your app's APK
# https://developer.android.com/topic/libraries/support-library/androidx-rn
android.useAndroidX=true
# Kotlin code style for this project: "official" or "obsolete":
kotlin.code.style=official
# Enables namespacing of each library's R class so that its R class includes only the
# resources declared in the library itself and none from the library's dependencies,
# thereby reducing the size of the R class for that library
android.nonTransitiveRClass=true
<<<<<<< HEAD

# TomTom API Key
tomtomApiKey=PVyuwMJsdCJ5Wna3LFKSt4oi3PR7bU47
=======
org.gradle.configuration-cache=true
>>>>>>> 863aed65
<|MERGE_RESOLUTION|>--- conflicted
+++ resolved
@@ -21,10 +21,8 @@
 # resources declared in the library itself and none from the library's dependencies,
 # thereby reducing the size of the R class for that library
 android.nonTransitiveRClass=true
-<<<<<<< HEAD
 
 # TomTom API Key
 tomtomApiKey=PVyuwMJsdCJ5Wna3LFKSt4oi3PR7bU47
-=======
-org.gradle.configuration-cache=true
->>>>>>> 863aed65
+
+org.gradle.configuration-cache=true