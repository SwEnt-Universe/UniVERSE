--- conflicted
+++ resolved
@@ -1,7 +1,3 @@
-<<<<<<< HEAD
-import java.util.Properties
-
-=======
 // ─────────────────────────────────────────────────────────────────────────────
 // Imports
 // ─────────────────────────────────────────────────────────────────────────────
@@ -11,12 +7,12 @@
 import org.gradle.testing.jacoco.tasks.JacocoReport
 import org.gradle.api.tasks.testing.Test
 import java.io.File
+import java.util.Properties
 
 // ─────────────────────────────────────────────────────────────────────────────
 // Plugins
 // - JaCoCo is a core Gradle plugin: apply with id("jacoco") (no version).
 // ─────────────────────────────────────────────────────────────────────────────
->>>>>>> a8d71347
 plugins {
     alias(libs.plugins.androidApplication)
     alias(libs.plugins.jetbrainsKotlinAndroid)
@@ -27,7 +23,19 @@
     // id("com.google.gms.google-services")
 }
 
-<<<<<<< HEAD
+// ─────────────────────────────────────────────────────────────────────────────
+// Versions & constants (from Version Catalog)
+// - Single source of truth for JaCoCo engine version.
+// ─────────────────────────────────────────────────────────────────────────────
+val jacocoVer = libs.versions.jacoco.get()
+// Keep the Gradle JaCoCo plugin aligned with the catalog engine version
+jacoco {
+    toolVersion = jacocoVer
+}
+
+// ─────────────────────────────────────────────────────────────────────────────
+// Load local properties (for TomTom API key)
+// ─────────────────────────────────────────────────────────────────────────────
 val localPropertiesFile = rootProject.file("local.properties")
 val localProperties = Properties()
 
@@ -39,23 +47,9 @@
     ?: localProperties.getProperty("TOMTOM_API_KEY")
     ?: throw GradleException("TOMTOM_API_KEY not found in environment or local.properties")
 
-=======
-// ─────────────────────────────────────────────────────────────────────────────
-// Versions & constants (from Version Catalog)
-// - Single source of truth for JaCoCo engine version.
-// ─────────────────────────────────────────────────────────────────────────────
-val jacocoVer = libs.versions.jacoco.get()
-val tomtomApiKey: String by project
-
-// Keep the Gradle JaCoCo plugin aligned with the catalog engine version
-jacoco {
-    toolVersion = jacocoVer
-}
-
 // ─────────────────────────────────────────────────────────────────────────────
 // Android configuration
 // ─────────────────────────────────────────────────────────────────────────────
->>>>>>> a8d71347
 android {
     namespace = "com.android.universe"
     compileSdk = 34
@@ -79,18 +73,10 @@
         versionName = "1.0"
 
         testInstrumentationRunner = "androidx.test.runner.AndroidJUnitRunner"
-<<<<<<< HEAD
-        vectorDrawables {
-            useSupportLibrary = true
-        }
-
-        buildConfigField("String", "TOMTOM_API_KEY", "\"$tomtomApiKey\"")
-=======
         vectorDrawables { useSupportLibrary = true }
 
         // TomTom SDK ABIs
         ndk { abiFilters += listOf("arm64-v8a", "x86_64") }
->>>>>>> a8d71347
     }
 
     buildTypes {
@@ -109,15 +95,9 @@
         }
     }
 
-<<<<<<< HEAD
-    buildFeatures {
-        compose = true
-        buildConfig = true
-=======
     // Ensure AGP-managed instrumentation (androidTest) uses the same agent
     testCoverage {
         jacocoVersion = jacocoVer
->>>>>>> a8d71347
     }
 
     composeOptions { kotlinCompilerExtensionVersion = "1.4.2" }
@@ -246,26 +226,10 @@
     // Robolectric (from catalog)
     testImplementation(libs.robolectric)
 
-<<<<<<< HEAD
-    // ---------- Testing Unit ----------
-    testImplementation(libs.junit)
-    testImplementation(libs.kotlinx.coroutines.test)
-
-    // ---------- TomTom Map ----------
-    implementation(libs.tomtom.map.display)
-
-    // ---------- Location Services ----------
-    implementation(libs.tomtom.location.provider)
-    implementation(libs.tomtom.location.provider.api)
-    implementation(libs.tomtom.location.provider.map.matched)
-    implementation(libs.tomtom.location.provider.simulation)
-    implementation(libs.play.services.location)
-=======
     // TomTom SDK
     implementation(libs.tomtomMap)
     implementation(libs.tomtomLocation)
     implementation(libs.tomtomSearch)
->>>>>>> a8d71347
 }
 
 // ─────────────────────────────────────────────────────────────────────────────
