// ─────────────────────────────────────────────────────────────────────────────
// Imports
// ─────────────────────────────────────────────────────────────────────────────
import org.gradle.kotlin.dsl.androidTestImplementation
import org.gradle.kotlin.dsl.testImplementation
import org.gradle.testing.jacoco.plugins.JacocoTaskExtension
import org.gradle.testing.jacoco.tasks.JacocoReport
import org.gradle.api.tasks.testing.Test
import java.io.File

// ─────────────────────────────────────────────────────────────────────────────
// Plugins
// - JaCoCo is a core Gradle plugin: apply with id("jacoco") (no version).
// ─────────────────────────────────────────────────────────────────────────────
plugins {
    alias(libs.plugins.androidApplication)
    alias(libs.plugins.jetbrainsKotlinAndroid)
    alias(libs.plugins.composeCompiler)
    alias(libs.plugins.ktfmt)
    alias(libs.plugins.sonar)
    id("jacoco")
    // id("com.google.gms.google-services")
}

// ─────────────────────────────────────────────────────────────────────────────
// Versions & constants (from Version Catalog)
// - Single source of truth for JaCoCo engine version.
// ─────────────────────────────────────────────────────────────────────────────
val jacocoVer = libs.versions.jacoco.get()
val tomtomApiKey: String by project

// Keep the Gradle JaCoCo plugin aligned with the catalog engine version
jacoco {
    toolVersion = jacocoVer
}

// ─────────────────────────────────────────────────────────────────────────────
// Android configuration
// ─────────────────────────────────────────────────────────────────────────────
android {
    namespace = "com.android.universe"
    compileSdk = 34

    // BuildConfig is required for injecting TOMTOM_API_KEY
    buildFeatures {
        buildConfig = true
        compose = true
    }

    // Expose TOMTOM_API_KEY as BuildConfig.TOMTOM_API_KEY
    buildTypes.configureEach {
        buildConfigField("String", "TOMTOM_API_KEY", "\"$tomtomApiKey\"")
    }

    defaultConfig {
        applicationId = "com.android.universe"
        minSdk = 34
        targetSdk = 34
        versionCode = 1
        versionName = "1.0"

        testInstrumentationRunner = "androidx.test.runner.AndroidJUnitRunner"
        vectorDrawables { useSupportLibrary = true }

        // TomTom SDK ABIs
        ndk { abiFilters += listOf("arm64-v8a", "x86_64") }
    }

    buildTypes {
        release {
            isMinifyEnabled = false
            proguardFiles(
                getDefaultProguardFile("proguard-android-optimize.txt"),
                "proguard-rules.pro"
            )
        }

        debug {
            // Turn coverage on in debug for both unit and connected tests
            enableUnitTestCoverage = true
            enableAndroidTestCoverage = true
        }
    }

    // Ensure AGP-managed instrumentation (androidTest) uses the same agent
    testCoverage {
        jacocoVersion = jacocoVer
    }

    composeOptions { kotlinCompilerExtensionVersion = "1.4.2" }

    // Bytecode level for the app; host JDK for tests can be newer
    compileOptions {
        sourceCompatibility = JavaVersion.VERSION_1_8
        targetCompatibility = JavaVersion.VERSION_1_8
    }
    kotlinOptions { jvmTarget = "1.8" }

    packaging {
        resources { excludes += "/META-INF/{AL2.0,LGPL2.1}" }
    }

    testOptions {
        unitTests {
            // Robolectric
            isIncludeAndroidResources = true
            isReturnDefaultValues = true
        }
    }

    // ─────────────────────────────────────────────────────────────────────────
    // Source sets tweak for Robolectric in debug
    // - Move shared tests into testDebug to avoid duplication issues.
    // ─────────────────────────────────────────────────────────────────────────
    sourceSets.getByName("testDebug") {
        val test = sourceSets.getByName("test")
        java.setSrcDirs(test.java.srcDirs)
        res.setSrcDirs(test.res.srcDirs)
        resources.setSrcDirs(test.resources.srcDirs)
    }
    sourceSets.getByName("test") {
        java.setSrcDirs(emptyList<File>())
        res.setSrcDirs(emptyList<File>())
        resources.setSrcDirs(emptyList<File>())
    }
}

// ─────────────────────────────────────────────────────────────────────────────
// SonarCloud configuration
// - Note the corrected path casing: testDebugUnitTest
// ─────────────────────────────────────────────────────────────────────────────
sonar {
    properties {
        property("sonar.projectKey", "SwEnt-Universe_UniVERSE")
        property("sonar.projectName", "UniVERSE")
        property("sonar.organization", "swent-universe")
        property("sonar.host.url", "https://sonarcloud.io")
        // Comma-separated paths to the various directories containing the *.xml JUnit report files. Each path may be absolute or relative to the project base directory.
        property("sonar.junit.reportPaths", "${project.layout.buildDirectory.get()}/test-results/testDebugunitTest/")
        // Paths to xml files with Android Lint issues. If the main flavor is changed, this file will have to be changed too.
        property("sonar.androidLint.reportPaths", "${project.layout.buildDirectory.get()}/reports/lint-results-debug.xml")
        // Paths to JaCoCo XML coverage report files.
        property("sonar.coverage.jacoco.xmlReportPaths", "${project.layout.buildDirectory.get()}/reports/jacoco/jacocoTestReport/jacocoTestReport.xml")
    }
}

// ─────────────────────────────────────────────────────────────────────────────
// Dependency sugar: add to both unit & androidTest
// ─────────────────────────────────────────────────────────────────────────────
fun DependencyHandlerScope.globalTestImplementation(dep: Any) {
    androidTestImplementation(dep)
    testImplementation(dep)
}

// ─────────────────────────────────────────────────────────────────────────────
// Dependencies
// - use /gradle/wrapper/libs.versions.tomtom when available
// ─────────────────────────────────────────────────────────────────────────────
dependencies {
    // Runtime
    implementation(libs.androidx.core.ktx)
    implementation(libs.androidx.appcompat)
    implementation(libs.material)
    implementation(libs.androidx.lifecycle.runtime.ktx)
    testImplementation(libs.junit)
    globalTestImplementation(libs.androidx.junit)
    globalTestImplementation(libs.androidx.espresso.core)

    // Compose (BOM + modules)
    val composeBom = platform(libs.compose.bom)
    implementation(composeBom)
    globalTestImplementation(composeBom)

    implementation(libs.compose.ui)
    implementation(libs.compose.ui.graphics)
    implementation(libs.compose.material3)
<<<<<<< HEAD
    implementation(libs.androidx.material.icons.extended)
    // Integration with activities
=======
>>>>>>> b058209c
    implementation(libs.compose.activity)
    implementation(libs.compose.viewmodel)
    implementation(libs.compose.preview)
    debugImplementation(libs.compose.tooling)
<<<<<<< HEAD
    // Navigation
    implementation(libs.androidx.navigation.compose)
    implementation(libs.androidx.navigation.fragment.ktx)
    implementation(libs.androidx.navigation.ui.ktx)
    // UI Tests
=======
>>>>>>> b058209c
    globalTestImplementation(libs.compose.test.junit)
    debugImplementation(libs.compose.test.manifest)

    // Testing
    testImplementation(libs.junit)
    globalTestImplementation(libs.androidx.junit)
    globalTestImplementation(libs.androidx.espresso.core)

    // Coroutines test (pick ONE version; 1.8.1 is current)
    testImplementation("org.jetbrains.kotlinx:kotlinx-coroutines-test:1.8.1")
    // Turbine for Flow testing
    testImplementation("app.cash.turbine:turbine:1.0.0")
    // MockK
    testImplementation("io.mockk:mockk:1.13.5")
    // Kotlin test bridge
    testImplementation("org.jetbrains.kotlin:kotlin-test-junit")
    androidTestImplementation("org.jetbrains.kotlin:kotlin-test-junit")

    // AndroidX test core (explicit if needed)
    androidTestImplementation("androidx.test:core:1.5.0")

    // Kaspresso
    globalTestImplementation(libs.kaspresso)
    globalTestImplementation(libs.kaspresso.compose)

    // Robolectric (from catalog)
    testImplementation(libs.robolectric)

    // TomTom SDK
    implementation(libs.tomtomMap)
    implementation(libs.tomtomLocation)
    implementation(libs.tomtomSearch)
}

// ─────────────────────────────────────────────────────────────────────────────
// JaCoCo agent tuning for ALL test tasks
// - include no-location classes
// - exclude JDK internals to reduce noise
// ─────────────────────────────────────────────────────────────────────────────
tasks.withType<Test>().configureEach {
    extensions.configure(JacocoTaskExtension::class.java) {
        isIncludeNoLocationClasses = true
        excludes = listOf("jdk.internal.*", "jdk.proxy*", "java.*", "javax.*")
    }
}

// ─────────────────────────────────────────────────────────────────────────────
// Pin all org.jacoco artifacts to the same engine version (catalog-driven)
// ─────────────────────────────────────────────────────────────────────────────
configurations.configureEach {
    resolutionStrategy.eachDependency {
        if (requested.group == "org.jacoco") {
            useVersion(jacocoVer)
        }
    }
    resolutionStrategy.force(
        "org.jacoco:org.jacoco.agent:$jacocoVer",
        "org.jacoco:org.jacoco.ant:$jacocoVer",
        "org.jacoco:org.jacoco.core:$jacocoVer",
        "org.jacoco:org.jacoco.report:$jacocoVer",
    )
}

// ─────────────────────────────────────────────────────────────────────────────
// Coverage report task (unit + connected)
// - Produces XML for Sonar + HTML for humans
// - Must run after test tasks
// ─────────────────────────────────────────────────────────────────────────────
tasks.register("jacocoTestReport", JacocoReport::class) {
    mustRunAfter("testDebugUnitTest", "connectedDebugAndroidTest")

    reports {
        xml.required.set(true)   // for Sonar
        html.required.set(true)  // for humans
    }

    val fileFilter = listOf(
        "**/R.class", "**/R$*.class",
        "**/BuildConfig.*",
        "**/Manifest*.*",
        "**/*Test*.*",
        "android/**/*.*",
    )

    val debugTree = fileTree("${project.layout.buildDirectory.get()}/tmp/kotlin-classes/debug") {
        exclude(fileFilter)
    }

    val mainSrc = files(
        "${project.layout.projectDirectory}/src/main/java",
        "${project.layout.projectDirectory}/src/main/kotlin",
    )

    sourceDirectories.setFrom(mainSrc)
    classDirectories.setFrom(files(debugTree))
    executionData.setFrom(
        fileTree(project.layout.buildDirectory.get()) {
            include(
                "outputs/unit_test_code_coverage/debugUnitTest/testDebugUnitTest.exec",
                "outputs/code_coverage/debugAndroidTest/connected/*/coverage.ec"
            )
        }
    )
}<|MERGE_RESOLUTION|>--- conflicted
+++ resolved
@@ -174,23 +174,17 @@
     implementation(libs.compose.ui)
     implementation(libs.compose.ui.graphics)
     implementation(libs.compose.material3)
-<<<<<<< HEAD
     implementation(libs.androidx.material.icons.extended)
     // Integration with activities
-=======
->>>>>>> b058209c
     implementation(libs.compose.activity)
     implementation(libs.compose.viewmodel)
     implementation(libs.compose.preview)
     debugImplementation(libs.compose.tooling)
-<<<<<<< HEAD
     // Navigation
     implementation(libs.androidx.navigation.compose)
     implementation(libs.androidx.navigation.fragment.ktx)
     implementation(libs.androidx.navigation.ui.ktx)
     // UI Tests
-=======
->>>>>>> b058209c
     globalTestImplementation(libs.compose.test.junit)
     debugImplementation(libs.compose.test.manifest)
 
