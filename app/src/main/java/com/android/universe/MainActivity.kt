package com.android.universe

import android.content.Context
import android.os.Bundle
import androidx.activity.ComponentActivity
import androidx.activity.compose.setContent
import androidx.compose.foundation.layout.Box
import androidx.compose.foundation.layout.fillMaxSize
import androidx.compose.material3.LinearProgressIndicator
import androidx.compose.material3.MaterialTheme
import androidx.compose.material3.Surface
import androidx.compose.runtime.Composable
import androidx.compose.runtime.LaunchedEffect
import androidx.compose.runtime.getValue
import androidx.compose.runtime.mutableStateOf
import androidx.compose.runtime.remember
import androidx.compose.runtime.rememberCoroutineScope
import androidx.compose.runtime.setValue
import androidx.compose.ui.Alignment
import androidx.compose.ui.Modifier
import androidx.compose.ui.platform.LocalContext
import androidx.compose.ui.semantics.semantics
import androidx.compose.ui.semantics.testTag
import androidx.credentials.ClearCredentialStateRequest
import androidx.credentials.CredentialManager
import androidx.navigation.NavType
import androidx.navigation.compose.NavHost
import androidx.navigation.compose.composable
import androidx.navigation.compose.navigation
import androidx.navigation.compose.rememberNavController
import androidx.navigation.navArgument
import com.android.universe.model.user.UserRepositoryProvider
import com.android.universe.resources.C
import com.android.universe.ui.event.EventScreen
import com.android.universe.ui.map.MapScreen
import com.android.universe.ui.navigation.NavigationActions
import com.android.universe.ui.navigation.NavigationPlaceholderScreen
import com.android.universe.ui.navigation.NavigationScreens
import com.android.universe.ui.navigation.NavigationTestTags
import com.android.universe.ui.navigation.Tab
import com.android.universe.ui.navigation.resolveUserDestinationScreen
import com.android.universe.ui.profile.UserProfileScreen
import com.android.universe.ui.profileCreation.AddProfileScreen
import com.android.universe.ui.profileSettings.SettingsScreen
import com.android.universe.ui.selectTag.SelectTagScreen
import com.android.universe.ui.signIn.SignInScreen
import com.android.universe.ui.theme.UniverseTheme
import com.google.firebase.Firebase
import com.google.firebase.auth.auth
import kotlinx.coroutines.launch

class MainActivity : ComponentActivity() {
  override fun onCreate(savedInstanceState: Bundle?) {
    super.onCreate(savedInstanceState)
    setContent {
      UniverseTheme {
        // A surface container using the 'background' color from the theme
        Surface(
            modifier = Modifier.fillMaxSize().semantics { testTag = C.Tag.main_screen_container },
            color = MaterialTheme.colorScheme.background) {
              UniverseApp()
            }
      }
    }
  }
}

/**
 * The main composable for the Universe app.
 *
 * This composable sets up the navigation for the app using a [NavHost].
 */
@Composable
fun UniverseApp(
    context: Context = LocalContext.current,
    credentialManager: CredentialManager = CredentialManager.create(context)
) {
  val navController = rememberNavController()
  val navigationActions = NavigationActions(navController)
  val userRepository = UserRepositoryProvider.repository
  val coroutineScope = rememberCoroutineScope()
  // Hold the start destination in state
  var startDestination by remember { mutableStateOf<NavigationScreens?>(null) }
  LaunchedEffect(Unit) {
    startDestination = resolveUserDestinationScreen(userRepository = userRepository)
  }

  val onTabSelected = { tab: Tab -> navigationActions.navigateTo(tab.destination) }
  if (startDestination == null) {
    Box(modifier = Modifier.fillMaxSize(), contentAlignment = Alignment.Center) {
      LinearProgressIndicator()
    }
  } else {

    NavHost(navController = navController, startDestination = startDestination!!.name) {
      navigation(
          route = NavigationScreens.SignIn.name,
          startDestination = NavigationScreens.SignIn.route,
      ) {
        composable(NavigationScreens.SignIn.route) {
          SignInScreen(
              onSignedIn = {
                coroutineScope.launch {
                  val destination = resolveUserDestinationScreen(userRepository)
                  navigationActions.navigateTo(destination)
                }
              },
              credentialManager = credentialManager)
        }
      }
      navigation(
          startDestination = NavigationScreens.AddProfile.route,
          route = NavigationScreens.AddProfile.name,
      ) {
        composable(NavigationScreens.AddProfile.route) {
          AddProfileScreen(
              uid = Firebase.auth.currentUser!!.uid,
              navigateOnSave = { navigationActions.navigateTo(NavigationScreens.SelectTag) },
              onBack = {
                // Navigate back to Sign In
                navController.navigate(NavigationScreens.SignIn.route) {
                  popUpTo(NavigationScreens.AddProfile.route) { inclusive = true }
                }
              })
        }
      }

      navigation(
          route = NavigationScreens.SelectTag.name,
          startDestination = NavigationScreens.SelectTag.route) {
            composable(NavigationScreens.SelectTag.route) {
              SelectTagScreen(
                  uid = Firebase.auth.currentUser!!.uid,
                  navigateOnSave = { navigationActions.navigateTo(NavigationScreens.Map) })
            }
          }
<<<<<<< HEAD
        }
    navigation(
        startDestination = NavigationScreens.Map.route,
        route = NavigationScreens.Map.name,
    ) {
      composable(NavigationScreens.Map.route) { MapScreen(uid = user!!.uid, onTabSelected) }
    }

    navigation(
        startDestination = NavigationScreens.Event.route,
        route = NavigationScreens.Event.name,
    ) {
      composable(NavigationScreens.Event.route) { EventScreen(onTabSelected) }
    }
=======
      navigation(
          startDestination = NavigationScreens.Map.route,
          route = NavigationScreens.Map.name,
      ) {
        composable(NavigationScreens.Map.route) { MapScreen(onTabSelected) }
      }
>>>>>>> b057ee0b

      navigation(
          startDestination = NavigationScreens.Event.route,
          route = NavigationScreens.Event.name,
      ) {
        composable(NavigationScreens.Event.route) { EventScreen(onTabSelected) }
      }

      navigation(
          startDestination = NavigationScreens.Chat.route,
          route = NavigationScreens.Chat.name,
      ) {
        composable(NavigationScreens.Chat.route) {
          NavigationPlaceholderScreen(
              title = NavigationScreens.Chat.name,
              selectedTab = Tab.Chat,
              onTabSelected = onTabSelected,
              testTag = NavigationTestTags.CHAT_SCREEN,
          )
        }
      }

      navigation(
          startDestination = NavigationScreens.Profile.route,
          route = NavigationScreens.Profile.name,
      ) {
        composable(NavigationScreens.Profile.route) {
          UserProfileScreen(
              uid = Firebase.auth.currentUser!!.uid,
              onTabSelected = onTabSelected,
              onEditProfileClick = { uid ->
                navController.navigate(NavigationScreens.Settings.route.replace("{uid}", uid))
              })
        }
      }
      composable(
          route = NavigationScreens.Settings.route,
          arguments = listOf(navArgument("uid") { type = NavType.StringType })) { backStackEntry ->
            val uid = backStackEntry.arguments?.getString("uid") ?: "0"
            SettingsScreen(
                uid = uid,
                onBack = {
                  navController.popBackStack(NavigationScreens.Profile.route, inclusive = false)
                },
                onLogout = { navigationActions.navigateTo(NavigationScreens.SignIn) },
                clear = {
                  credentialManager.clearCredentialState(request = ClearCredentialStateRequest())
                })
          }
    }
  }
}<|MERGE_RESOLUTION|>--- conflicted
+++ resolved
@@ -134,29 +134,14 @@
                   navigateOnSave = { navigationActions.navigateTo(NavigationScreens.Map) })
             }
           }
-<<<<<<< HEAD
-        }
-    navigation(
-        startDestination = NavigationScreens.Map.route,
-        route = NavigationScreens.Map.name,
-    ) {
-      composable(NavigationScreens.Map.route) { MapScreen(uid = user!!.uid, onTabSelected) }
-    }
-
-    navigation(
-        startDestination = NavigationScreens.Event.route,
-        route = NavigationScreens.Event.name,
-    ) {
-      composable(NavigationScreens.Event.route) { EventScreen(onTabSelected) }
-    }
-=======
       navigation(
           startDestination = NavigationScreens.Map.route,
           route = NavigationScreens.Map.name,
       ) {
-        composable(NavigationScreens.Map.route) { MapScreen(onTabSelected) }
+        composable(NavigationScreens.Map.route) {
+          MapScreen(uid = Firebase.auth.currentUser!!.uid, onTabSelected = onTabSelected)
+        }
       }
->>>>>>> b057ee0b
 
       navigation(
           startDestination = NavigationScreens.Event.route,
