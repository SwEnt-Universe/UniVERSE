package com.android.universe

import android.content.Context
import android.os.Bundle
import androidx.activity.ComponentActivity
import androidx.activity.compose.setContent
import androidx.compose.foundation.layout.Box
import androidx.compose.foundation.layout.fillMaxSize
import androidx.compose.material3.LinearProgressIndicator
import androidx.compose.material3.MaterialTheme
import androidx.compose.material3.Surface
import androidx.compose.runtime.Composable
import androidx.compose.runtime.LaunchedEffect
import androidx.compose.runtime.getValue
import androidx.compose.runtime.mutableStateOf
import androidx.compose.runtime.remember
import androidx.compose.runtime.rememberCoroutineScope
import androidx.compose.runtime.setValue
import androidx.compose.ui.Alignment
import androidx.compose.ui.Modifier
import androidx.compose.ui.platform.LocalContext
import androidx.compose.ui.semantics.semantics
import androidx.compose.ui.semantics.testTag
import androidx.credentials.ClearCredentialStateRequest
import androidx.credentials.CredentialManager
import androidx.navigation.NavType
import androidx.navigation.compose.NavHost
import androidx.navigation.compose.composable
import androidx.navigation.compose.navigation
import androidx.navigation.compose.rememberNavController
import androidx.navigation.navArgument
import com.android.universe.model.location.Location
import com.android.universe.model.user.UserRepositoryProvider
import com.android.universe.resources.C
import com.android.universe.ui.event.EventScreen
import com.android.universe.ui.eventCreation.EventCreationScreen
import com.android.universe.ui.map.MapScreen
import com.android.universe.ui.navigation.NavigationActions
import com.android.universe.ui.navigation.NavigationPlaceholderScreen
import com.android.universe.ui.navigation.NavigationScreens
import com.android.universe.ui.navigation.NavigationTestTags
import com.android.universe.ui.navigation.Tab
import com.android.universe.ui.navigation.resolveUserDestinationScreen
import com.android.universe.ui.profile.UserProfileScreen
import com.android.universe.ui.profileCreation.AddProfileScreen
import com.android.universe.ui.profileSettings.SettingsScreen
import com.android.universe.ui.selectTag.SelectTagScreen
import com.android.universe.ui.signIn.SignInScreen
import com.android.universe.ui.theme.UniverseTheme
import com.google.firebase.Firebase
import com.google.firebase.auth.auth
import kotlinx.coroutines.launch

class MainActivity : ComponentActivity() {
  override fun onCreate(savedInstanceState: Bundle?) {
    super.onCreate(savedInstanceState)
    setContent {
      UniverseTheme {
        // A surface container using the 'background' color from the theme
        Surface(
            modifier = Modifier.fillMaxSize().semantics { testTag = C.Tag.main_screen_container },
            color = MaterialTheme.colorScheme.background) {
              UniverseApp()
            }
      }
    }
  }
}

/**
 * The main composable for the Universe app.
 *
 * This composable sets up the navigation for the app using a [NavHost].
 */
@Composable
fun UniverseApp(
    context: Context = LocalContext.current,
    credentialManager: CredentialManager = CredentialManager.create(context)
) {
  val navController = rememberNavController()
  val navigationActions = NavigationActions(navController)
  val userRepository = UserRepositoryProvider.repository
  val coroutineScope = rememberCoroutineScope()
  // Hold the start destination in state
  var startDestination by remember { mutableStateOf<NavigationScreens?>(null) }
  LaunchedEffect(Unit) {
    startDestination = resolveUserDestinationScreen(userRepository = userRepository)
  }

  val onTabSelected = { tab: Tab -> navigationActions.navigateTo(tab.destination) }
  if (startDestination == null) {
    Box(modifier = Modifier.fillMaxSize(), contentAlignment = Alignment.Center) {
      LinearProgressIndicator()
    }
  } else {

    NavHost(navController = navController, startDestination = startDestination!!.name) {
      navigation(
          route = NavigationScreens.SignIn.name,
          startDestination = NavigationScreens.SignIn.route,
      ) {
        composable(NavigationScreens.SignIn.route) {
          SignInScreen(
              onSignedIn = {
                coroutineScope.launch {
                  val destination = resolveUserDestinationScreen(userRepository)
                  navigationActions.navigateTo(destination)
                }
              },
              credentialManager = credentialManager)
        }
      }
      navigation(
          startDestination = NavigationScreens.AddProfile.route,
          route = NavigationScreens.AddProfile.name,
      ) {
        composable(NavigationScreens.AddProfile.route) {
          AddProfileScreen(
              uid = Firebase.auth.currentUser!!.uid,
              navigateOnSave = { navigationActions.navigateTo(NavigationScreens.SelectTag) },
              onBack = {
                // Navigate back to Sign In
                navController.navigate(NavigationScreens.SignIn.route) {
                  popUpTo(NavigationScreens.AddProfile.route) { inclusive = true }
                }
              })
        }
      }

      navigation(
          route = NavigationScreens.SelectTag.name,
          startDestination = NavigationScreens.SelectTag.route) {
            composable(NavigationScreens.SelectTag.route) {
              SelectTagScreen(
                  uid = Firebase.auth.currentUser!!.uid,
                  navigateOnSave = { navigationActions.navigateTo(NavigationScreens.Map) })
            }
          }
      navigation(
          startDestination = NavigationScreens.Map.route,
          route = NavigationScreens.Map.name,
      ) {
        composable(NavigationScreens.Map.route) {
<<<<<<< HEAD
          MapScreen(
              onTabSelected,
              createEvent = { lat, lng -> navController.navigate("eventCreation/$lat/$lng") })
=======
          MapScreen(uid = Firebase.auth.currentUser!!.uid, onTabSelected = onTabSelected)
>>>>>>> 6387f3fb
        }
      }

      navigation(
          startDestination = NavigationScreens.Event.route,
          route = NavigationScreens.Event.name,
      ) {
        composable(NavigationScreens.Event.route) { EventScreen(onTabSelected) }
      }

      navigation(
          startDestination = NavigationScreens.Chat.route,
          route = NavigationScreens.Chat.name,
      ) {
        composable(NavigationScreens.Chat.route) {
          NavigationPlaceholderScreen(
              title = NavigationScreens.Chat.name,
              selectedTab = Tab.Chat,
              onTabSelected = onTabSelected,
              testTag = NavigationTestTags.CHAT_SCREEN,
          )
        }
      }

      navigation(
          startDestination = NavigationScreens.Profile.route,
          route = NavigationScreens.Profile.name,
      ) {
        composable(NavigationScreens.Profile.route) {
          UserProfileScreen(
              uid = Firebase.auth.currentUser!!.uid,
              onTabSelected = onTabSelected,
              onEditProfileClick = { uid ->
                navController.navigate(NavigationScreens.Settings.route.replace("{uid}", uid))
              })
        }
      }
      composable(
          route = NavigationScreens.Settings.route,
          arguments = listOf(navArgument("uid") { type = NavType.StringType })) { backStackEntry ->
            val uid = backStackEntry.arguments?.getString("uid") ?: "0"
            SettingsScreen(
                uid = uid,
                onBack = {
                  navController.popBackStack(NavigationScreens.Profile.route, inclusive = false)
                },
                onLogout = { navigationActions.navigateTo(NavigationScreens.SignIn) },
                clear = {
                  credentialManager.clearCredentialState(request = ClearCredentialStateRequest())
                })
          }
      navigation(
          startDestination = NavigationScreens.EventCreation.route,
          route = NavigationScreens.EventCreation.name,
      ) {
        composable(
            route = NavigationScreens.EventCreation.route,
            arguments =
                listOf(
                    navArgument("latitude") { type = NavType.FloatType },
                    navArgument("longitude") { type = NavType.FloatType })) { backStackEntry ->
              val latitude = backStackEntry.arguments?.getFloat("latitude") ?: 0f
              val longitude = backStackEntry.arguments?.getFloat("longitude") ?: 0f

              EventCreationScreen(
                  location = Location(latitude.toDouble(), longitude.toDouble()),
                  onSave = { navController.popBackStack() })
            }
      }
    }
  }
}<|MERGE_RESOLUTION|>--- conflicted
+++ resolved
@@ -141,13 +141,8 @@
           route = NavigationScreens.Map.name,
       ) {
         composable(NavigationScreens.Map.route) {
-<<<<<<< HEAD
-          MapScreen(
-              onTabSelected,
+          MapScreen(uid = Firebase.auth.currentUser!!.uid, onTabSelected = onTabSelected,
               createEvent = { lat, lng -> navController.navigate("eventCreation/$lat/$lng") })
-=======
-          MapScreen(uid = Firebase.auth.currentUser!!.uid, onTabSelected = onTabSelected)
->>>>>>> 6387f3fb
         }
       }
 
