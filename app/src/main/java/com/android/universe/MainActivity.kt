package com.android.universe

import android.content.Context
import android.graphics.BitmapFactory
import android.os.Bundle
import androidx.activity.ComponentActivity
import androidx.activity.compose.setContent
import androidx.activity.enableEdgeToEdge
import androidx.compose.foundation.layout.fillMaxSize
import androidx.compose.material3.LinearProgressIndicator
import androidx.compose.material3.MaterialTheme
import androidx.compose.material3.Surface
import androidx.compose.runtime.Composable
import androidx.compose.runtime.CompositionLocalProvider
import androidx.compose.runtime.LaunchedEffect
import androidx.compose.runtime.getValue
import androidx.compose.runtime.mutableStateOf
import androidx.compose.runtime.remember
import androidx.compose.runtime.rememberCoroutineScope
import androidx.compose.runtime.setValue
import androidx.compose.ui.Alignment
import androidx.compose.ui.Modifier
import androidx.compose.ui.graphics.Color
import androidx.compose.ui.graphics.asImageBitmap
import androidx.compose.ui.platform.LocalContext
import androidx.compose.ui.semantics.semantics
import androidx.compose.ui.semantics.testTag
import androidx.core.graphics.scale
import androidx.core.view.WindowCompat
import androidx.credentials.ClearCredentialStateRequest
import androidx.credentials.CredentialManager
import androidx.lifecycle.viewmodel.compose.viewModel
import androidx.navigation.NavType
import androidx.navigation.compose.NavHost
import androidx.navigation.compose.composable
import androidx.navigation.compose.navigation
import androidx.navigation.compose.rememberNavController
import androidx.navigation.navArgument
import com.android.universe.background.BackgroundSnapshotRepository
import com.android.universe.model.location.Location
import com.android.universe.model.user.UserRepositoryProvider
import com.android.universe.resources.C
import com.android.universe.ui.chat.ChatListScreen
import com.android.universe.ui.chat.ChatScreen
import com.android.universe.ui.common.UniverseBackgroundContainer
import com.android.universe.ui.emailVerification.EmailVerificationScreen
import com.android.universe.ui.event.EventScreen
import com.android.universe.ui.eventCreation.EventCreationScreen
import com.android.universe.ui.eventCreation.EventCreationViewModel
import com.android.universe.ui.map.MapMode
import com.android.universe.ui.map.MapScreen
import com.android.universe.ui.navigation.NavigationActions
import com.android.universe.ui.navigation.NavigationScreens
import com.android.universe.ui.navigation.Tab
import com.android.universe.ui.navigation.resolveUserDestinationScreen
import com.android.universe.ui.profile.UserProfileScreen
import com.android.universe.ui.profileCreation.AddProfile
import com.android.universe.ui.profileSettings.SettingsScreen
import com.android.universe.ui.selectTag.SelectTagMode
import com.android.universe.ui.selectTag.SelectTagScreen
import com.android.universe.ui.signIn.SignInScreen
import com.android.universe.ui.theme.Dimensions
import com.android.universe.ui.theme.UniverseTheme
import com.android.universe.ui.utils.LocalLayerBackdrop
import com.google.firebase.Firebase
import com.google.firebase.auth.FirebaseAuth
import com.google.firebase.firestore.firestore
import com.kyant.backdrop.backdrops.rememberLayerBackdrop
import kotlinx.coroutines.launch

class MainActivity : ComponentActivity() {
  override fun onCreate(savedInstanceState: Bundle?) {
    super.onCreate(savedInstanceState)
    WindowCompat.setDecorFitsSystemWindows(window, false)
    // Enable edge-to-edge with auto-contrast (icons adapt to content/theme)
    enableEdgeToEdge()

    // Enable automatic index creation for Firestore (makes offline queries faster)
    Firebase.firestore.persistentCacheIndexManager?.apply { enableIndexAutoCreation() }

    setContent {
      UniverseTheme {
        val backgroundColor = Color.White
        val backdrop = rememberLayerBackdrop {
          drawRect(backgroundColor)
          drawContent()
        }
        CompositionLocalProvider(LocalLayerBackdrop provides backdrop) {
          // A surface container using the 'background' color from the theme
          Surface(
              modifier = Modifier.fillMaxSize().semantics { testTag = C.Tag.main_screen_container },
              color = MaterialTheme.colorScheme.background) {
                UniverseApp()
              }
        }
      }
    }
  }
}

/**
 * The main composable for the Universe app.
 *
 * This composable sets up the navigation for the app using a [NavHost].
 */
@Composable
fun UniverseApp(
    context: Context = LocalContext.current,
    credentialManager: CredentialManager = CredentialManager.create(context),
) {
  val authInstance = remember { FirebaseAuth.getInstance() }
  val navController = rememberNavController()
  val navigationActions = NavigationActions(navController)
  val userRepository = UserRepositoryProvider.repository
  val mainActivityScope = rememberCoroutineScope()
  BackgroundSnapshotRepository.loadInitialSnapshot(context)
  val res = BitmapFactory.decodeResource(context.resources, R.drawable.map_snapshot2)
  val bitmap =
      BackgroundSnapshotRepository.currentSnapshot
          ?: res.scale(
                  (res.width * Dimensions.ImageScale).toInt(),
                  (res.height * Dimensions.ImageScale).toInt())
              .asImageBitmap()
  // Hold the start destination in state
  var startDestination by remember { mutableStateOf<NavigationScreens?>(null) }
  LaunchedEffect(Unit) {
    startDestination = resolveUserDestinationScreen(userRepository = userRepository)
  }
  val onTabSelected = { tab: Tab -> navigationActions.navigateTo(tab.destination) }
  if (startDestination == null) {
    UniverseBackgroundContainer(bitmap = bitmap, contentAlignment = Alignment.Center) {
      LinearProgressIndicator()
    }
  } else {

    NavHost(navController = navController, startDestination = startDestination!!.name) {
      navigation(
          route = NavigationScreens.SignIn.name,
          startDestination = NavigationScreens.SignIn.route,
      ) {
        composable(NavigationScreens.SignIn.route) {
          var navigateToDestination by remember { mutableStateOf<NavigationScreens?>(null) }

          LaunchedEffect(navigateToDestination) {
            navigateToDestination?.let { destination -> navigationActions.navigateTo(destination) }
          }

          UniverseBackgroundContainer(bitmap) {
            SignInScreen(
                onSignedIn = {
                  mainActivityScope.launch {
                    navigateToDestination = resolveUserDestinationScreen(userRepository)
                  }
                },
                credentialManager = credentialManager)
          }
        }
      }
      navigation(
          startDestination = NavigationScreens.AddProfile.route,
          route = NavigationScreens.AddProfile.name,
      ) {
        composable(NavigationScreens.AddProfile.route) {
          UniverseBackgroundContainer(bitmap) {
            AddProfile(
                uid = authInstance.currentUser!!.uid,
                navigateOnSave = { navigationActions.navigateTo(NavigationScreens.SelectTagUser) },
                onBack = {
                  // Navigate back to Sign In
                  navController.navigate(NavigationScreens.SignIn.route) {
                    popUpTo(NavigationScreens.AddProfile.route) { inclusive = true }
                  }
                })
          }
        }
      }

      navigation(
          startDestination = NavigationScreens.EmailValidation.route,
          route = NavigationScreens.EmailValidation.name,
      ) {
        composable(NavigationScreens.EmailValidation.route) {
          var navigateToDestination by remember { mutableStateOf<NavigationScreens?>(null) }

          LaunchedEffect(navigateToDestination) {
            navigateToDestination?.let { destination -> navigationActions.navigateTo(destination) }
          }

          UniverseBackgroundContainer(bitmap) {
            EmailVerificationScreen(
                user = authInstance.currentUser!!,
                onSuccess = {
                  mainActivityScope.launch {
                    navigateToDestination = resolveUserDestinationScreen(userRepository)
                  }
                },
                onBack = { navigationActions.navigateTo(NavigationScreens.SignIn) })
          }
        }
      }

      navigation(
          route = NavigationScreens.SelectTagUser.name,
          startDestination = NavigationScreens.SelectTagUser.route) {
            composable(NavigationScreens.SelectTagUser.route) {
              UniverseBackgroundContainer(bitmap) {
                SelectTagScreen(
                    uid = authInstance.currentUser!!.uid,
                    navigateOnSave = { navigationActions.navigateTo(NavigationScreens.Map) },
                    onBack = { navigationActions.goBack() })
              }
            }
          }

      navigation(
          startDestination = NavigationScreens.Map.route,
          route = NavigationScreens.Map.name,
      ) {
        composable(NavigationScreens.Map.route) {
          MapScreen(
              uid = authInstance.currentUser!!.uid,
              onTabSelected = onTabSelected,
              onNavigateToEventCreation = {
                navController.navigate(NavigationScreens.EventCreation.route)
              },
              onChatNavigate = { chatID, chatName ->
                navController.navigate(
                    route =
                        NavigationScreens.ChatInstance.route
                            .replace("{chatID}", chatID)
                            .replace("{chatName}", chatName)
                            .replace("{userID}", authInstance.currentUser!!.uid))
              })
        }

        composable(
            route = NavigationScreens.MapInstance.route,
            arguments =
                listOf(
                    navArgument("eventId") { type = NavType.StringType },
                    navArgument("latitude") { type = NavType.FloatType },
                    navArgument("longitude") { type = NavType.FloatType })) { backStackEntry ->
              val eventId = backStackEntry.arguments?.getString("eventId") ?: ""
              val lat = backStackEntry.arguments?.getFloat("latitude")?.toDouble() ?: 0.0
              val lng = backStackEntry.arguments?.getFloat("longitude")?.toDouble() ?: 0.0

              MapScreen(
                  uid = authInstance.currentUser!!.uid,
                  onTabSelected = onTabSelected,
                  onNavigateToEventCreation = {
                    navController.navigate(NavigationScreens.EventCreation.route)
                  },
                  preselectedEventId = eventId,
                  preselectedLocation = Location(lat, lng),
                  onChatNavigate = { chatID, chatName ->
                    navController.navigate(
                        NavigationScreens.ChatInstance.route
                            .replace("{chatID}", chatID)
                            .replace("{chatName}", chatName)
                            .replace("{userID}", authInstance.currentUser!!.uid))
                  })
            }
      }

      navigation(
          startDestination = NavigationScreens.Event.route,
          route = NavigationScreens.Event.name,
      ) {
        composable(NavigationScreens.Event.route) {
          UniverseBackgroundContainer(bitmap) {
            EventScreen(
                onTabSelected,
                uid = authInstance.currentUser!!.uid,
                onChatNavigate = { chatID, chatName ->
                  navController.navigate(
                      route =
                          NavigationScreens.ChatInstance.route
                              .replace("{chatID}", chatID)
                              .replace("{chatName}", chatName)
                              .replace("{userID}", authInstance.currentUser!!.uid))
                },
                onCardClick = { eventId: String, eventLocation: Location ->
                  navController.navigate(
                      NavigationScreens.MapInstance.route
                          .replace("{eventId}", eventId)
                          .replace("{latitude}", eventLocation.latitude.toFloat().toString())
                          .replace("{longitude}", eventLocation.longitude.toFloat().toString()))
                })
          }
        }
      }

      navigation(
          startDestination = NavigationScreens.Chat.route,
          route = NavigationScreens.Chat.name,
      ) {
        composable(NavigationScreens.Chat.route) {
          UniverseBackgroundContainer(bitmap) {
            ChatListScreen(
                userID = authInstance.currentUser!!.uid,
                onTabSelected = onTabSelected,
                onChatSelected = { chatID, chatName ->
                  navController.navigate(
                      route =
                          NavigationScreens.ChatInstance.route
                              .replace("{chatID}", chatID)
                              .replace("{chatName}", chatName))
                })
          }
        }

        composable(
            route = NavigationScreens.ChatInstance.route,
            arguments =
                listOf(
                    navArgument("chatID") { type = NavType.StringType },
                    navArgument("chatName") { type = NavType.StringType })) {
              UniverseBackgroundContainer(bitmap) {
                ChatScreen(
                    chatID = it.arguments?.getString("chatID")!!,
                    chatName = it.arguments?.getString("chatName")!!,
                    userID = authInstance.currentUser!!.uid,
                    onTabSelected = onTabSelected,
                    onBack = { navigationActions.goBack() })
              }
            }
      }

      navigation(
          startDestination = NavigationScreens.Profile.route,
          route = NavigationScreens.Profile.name,
      ) {
        composable(NavigationScreens.Profile.route) {
          UniverseBackgroundContainer(bitmap) {
            UserProfileScreen(
                uid = authInstance.currentUser!!.uid,
                onTabSelected = onTabSelected,
                onEditProfileClick = { uid ->
                  navController.navigate(NavigationScreens.Settings.route.replace("{uid}", uid))
                },
                onChatNavigate = { chatID, chatName ->
                  navController.navigate(
                      route =
                          NavigationScreens.ChatInstance.route
                              .replace("{chatID}", chatID)
                              .replace("{chatName}", chatName)
                              .replace("{userID}", authInstance.currentUser!!.uid))
                },
                onCardClick = { eventId: String, eventLocation: Location ->
                  navController.navigate(
                      NavigationScreens.MapInstance.route
                          .replace("{eventId}", eventId)
                          .replace("{latitude}", eventLocation.latitude.toFloat().toString())
                          .replace("{longitude}", eventLocation.longitude.toFloat().toString()))
                })
          }
        }
      }
      composable(
          route = NavigationScreens.Settings.route,
          arguments = listOf(navArgument("uid") { type = NavType.StringType })) { backStackEntry ->
            val uid = backStackEntry.arguments?.getString("uid") ?: "0"
            UniverseBackgroundContainer(bitmap) {
              SettingsScreen(
                  uid = uid,
                  onBack = {
                    navController.popBackStack(NavigationScreens.Profile.route, inclusive = false)
                  },
                  onConfirm = { navigationActions.navigateTo(NavigationScreens.Profile) },
                  onLogout = { navigationActions.navigateTo(NavigationScreens.SignIn) },
                  onAddTag = {
                    navController.navigate(NavigationScreens.SelectTagUserSettings.route)
                  },
                  clear = {
                    credentialManager.clearCredentialState(request = ClearCredentialStateRequest())
                  })
            }
          }
      // ----------------------------------------------------------
      // EVENT CREATION NAVIGATION GRAPH
      // ----------------------------------------------------------
      navigation(
          route = NavigationScreens.EventCreation.name,
          startDestination = NavigationScreens.EventCreation.route) {

            // --- Main Event Creation Screen ---
            composable(NavigationScreens.EventCreation.route) { entry ->
              val vm: EventCreationViewModel = viewModel(entry)

              UniverseBackgroundContainer(bitmap) {
                EventCreationScreen(
                    eventCreationViewModel = vm,
                    onSelectLocation = {
                      navController.navigate(NavigationScreens.SelectLocation.route)
                    },
                    onSave = { navController.navigate(NavigationScreens.SelectTagEvent.route) },
                    onBack = { navigationActions.goBack() })
              }
            }

            // --- Location Picker Screen ---
            composable(NavigationScreens.SelectLocation.route) { backStackEntry ->
              // IMPORTANT: Share parent VM
              val parentEntry =
                  remember(backStackEntry) {
                    navController.getBackStackEntry(NavigationScreens.EventCreation.route)
                  }

              val vm: EventCreationViewModel = viewModel(parentEntry)

              MapScreen(
                  uid = authInstance.currentUser!!.uid,
                  mode = MapMode.SELECT_LOCATION,
                  onTabSelected = {},
                  onNavigateToEventCreation = {
                    navController.navigate(NavigationScreens.EventCreation.route)
                  },
                  onLocationSelected = { lat, lon ->
                    vm.setLocation(lat, lon)
                    navController.popBackStack()
                  })
            }

            // --- Add Tags Screen ---
            composable(NavigationScreens.SelectTagEvent.route) {
              UniverseBackgroundContainer(bitmap) {
                SelectTagScreen(
                    selectTagMode = SelectTagMode.EVENT_CREATION,
                    uid = authInstance.currentUser!!.uid,
                    navigateOnSave = {
                      navController.popBackStack(
                          route = NavigationScreens.Map.route, inclusive = false)
                    },
                    onBack = { navigationActions.goBack() })
              }
            }
          }
<<<<<<< HEAD
=======
        }
        composable(
            route = NavigationScreens.SelectTagUserSettings.route,
        ) {
          UniverseBackgroundContainer(bitmap) {
            SelectTagScreen(
                selectTagMode = SelectTagMode.SETTINGS,
                uid = authInstance.currentUser!!.uid,
                navigateOnSave = { navigationActions.goBack() },
                onBack = { navigationActions.goBack() })
          }
        }
      }
>>>>>>> 88c7c2fa
    }
  }
}<|MERGE_RESOLUTION|>--- conflicted
+++ resolved
@@ -435,22 +435,17 @@
               }
             }
           }
-<<<<<<< HEAD
-=======
-        }
-        composable(
-            route = NavigationScreens.SelectTagUserSettings.route,
-        ) {
-          UniverseBackgroundContainer(bitmap) {
-            SelectTagScreen(
-                selectTagMode = SelectTagMode.SETTINGS,
-                uid = authInstance.currentUser!!.uid,
-                navigateOnSave = { navigationActions.goBack() },
-                onBack = { navigationActions.goBack() })
-          }
-        }
-      }
->>>>>>> 88c7c2fa
-    }
-  }
+			composable(
+				route = NavigationScreens.SelectTagUserSettings.route,
+			) {
+				UniverseBackgroundContainer(bitmap) {
+					SelectTagScreen(
+						selectTagMode = SelectTagMode.SETTINGS,
+						uid = authInstance.currentUser!!.uid,
+						navigateOnSave = { navigationActions.goBack() },
+						onBack = { navigationActions.goBack() })
+				}
+			}
+		}
+	}
 }