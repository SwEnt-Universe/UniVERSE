--- conflicted
+++ resolved
@@ -208,18 +208,10 @@
           route = NavigationScreens.Chat.name,
       ) {
         composable(NavigationScreens.Chat.route) {
-<<<<<<< HEAD
-          NavigationPlaceholderScreen(
-              title = NavigationScreens.Chat.name,
-              selectedTab = Tab.Chat,
-              onTabSelected = onTabSelected,
-              testTag = NavigationTestTags.CHAT_SCREEN)
-=======
           ChatScreen(
               chatID = "test",
               userID = authInstance.currentUser!!.uid,
               onTabSelected = onTabSelected)
->>>>>>> 84055a38
         }
       }
 
