package com.android.universe.model.event

import android.util.Log
import com.android.universe.di.DefaultDP
import com.android.universe.model.location.Location
import com.android.universe.model.tag.Tag
import com.android.universe.model.user.UserProfile
import com.google.firebase.firestore.DocumentSnapshot
import com.google.firebase.firestore.FirebaseFirestore
import com.google.firebase.firestore.Source
import java.time.LocalDateTime
import java.util.UUID
import kotlinx.coroutines.CoroutineDispatcher
import kotlinx.coroutines.tasks.await
import kotlinx.coroutines.withContext

// Firestore collection path for events.
const val EVENTS_COLLECTION_PATH = "events"

/** Check if a List is of type T and safely casts it, returning an empty list if not. */
private inline fun <reified T> Any?.safeCastList(): List<T> {
  return if (this is List<*>) {
    this.filterIsInstance<T>()
  } else emptyList()
}

/** Check if a Map is of type K to V and safely casts it, returning an empty map if not. */
private inline fun <reified K, reified V> Any?.safeCastMap(): Map<K, V> {
  return if (this is Map<*, *>) {
    this.filterKeys { it is K }
        .mapKeys { it.key as K }
        .filterValues { it is V }
        .mapValues { it.value as V }
  } else emptyMap()
}

/**
 * Firestore implementation of [EventRepository] to stock events in the firestore database.
 *
 * Stores events in the database and persist data between app launches.
 */
class EventRepositoryFirestore(
    private val db: FirebaseFirestore,
    private val ioDispatcher: CoroutineDispatcher = DefaultDP.io
) : EventRepository {

  /**
   * Converts a Location object to a Map<String, Any?>.
   *
   * @param location the location to convert.
   * @return a map representation of the Location.
   */
  private fun locationToMap(location: Location): Map<String, Any?> {
    return mapOf("latitude" to location.latitude, "longitude" to location.longitude)
  }

  /**
   * Converts a Map<String, Any?> to a Location object.
   *
   * @param map the map to convert.
   * @return the corresponding location object.
   */
  private fun mapToLocation(map: Map<String, Any?>): Location {
    val latitude = map["latitude"] as? Double ?: 0.0
    val longitude = map["longitude"] as? Double ?: 0.0
    return Location(latitude, longitude)
  }

  /**
   * Converts an Event object to a Map<String, Any?>.
   *
   * @param event the Event to convert.
   * @return a map representation of the Event.
   */
  private fun eventToMap(event: Event): Map<String, Any?> {
    return mapOf(
        "id" to event.id,
        "title" to event.title,
        "description" to event.description,
        "date" to event.date.toString(),
        "tags" to event.tags.map { it.ordinal },
        "participants" to event.participants.toList(),
        "creator" to event.creator,
        "location" to locationToMap(event.location))
  }

  /**
   * Converts a Firestore [DocumentSnapshot] to an [Event] object.
   *
   * @param doc the DocumentSnapshot to convert.
   * @return the corresponding Event object.
   */
  private fun documentToEvent(doc: DocumentSnapshot): Event {
    return try {
      // the list of tags that have been casted safely.
      val tagsList = doc.get("tags").safeCastList<Number>()
      // the participants list that have been casted safely.
      val participantsList = doc.get("participants").safeCastList<String>()
      // the location map that have been casted safely.
      val locationMap = doc.get("location").safeCastMap<String, Any?>()
      // check if the location map is empty and throw an exception if so.
      require(locationMap.isNotEmpty()) { "Location data missing" }
      Event(
          id = doc.getString("id") ?: "",
          title = doc.getString("title") ?: "",
          description = doc.getString("description"),
          date = doc.getString("date")?.let { LocalDateTime.parse(it) } ?: LocalDateTime.now(),
          tags = tagsList.map { ordinal -> Tag.entries[ordinal.toInt()] }.toSet(),
          creator = doc.getString("creator") ?: "",
          participants = participantsList.toSet(),
          location = mapToLocation(locationMap))
    } catch (e: Exception) {
      Log.e("EventRepositoryFirestore", "Error converting document to Event", e)
      throw e
    }
  }

  /**
   * Retrieves all events currently stored in the repository from the given source.
   *
   * @param source the Firestore [Source] to fetch data from (DEFAULT/SERVER/CACHE).
   * @return a list of [Event] objects.
   */
  override suspend fun getAllEvents(source: Source): List<Event> {
    val events = ArrayList<Event>()
<<<<<<< HEAD
    val querySnapshot = db.collection(EVENTS_COLLECTION_PATH).get(source).await()
=======
    val querySnapshot =
        withContext(ioDispatcher) { db.collection(EVENTS_COLLECTION_PATH).get().await() }
>>>>>>> 84055a38
    for (document in querySnapshot.documents) {
      val event = documentToEvent(document)
      events.add(event)
    }
    return events
  }

  /**
   * Retrieves an event by its ID from the given source.
   *
   * @param eventId the unique ID of the event.
   * @param source the Firestore [Source] to fetch data from (DEFAULT/SERVER/CACHE).
   * @return the [Event] associated with the given ID.
   * @throws NoSuchElementException if no event with the given [eventId] exists.
   */
<<<<<<< HEAD
  override suspend fun getEvent(eventId: String, source: Source): Event {
    val event = db.collection(EVENTS_COLLECTION_PATH).document(eventId).get(source).await()
=======
  override suspend fun getEvent(eventId: String): Event {
    val event =
        withContext(ioDispatcher) {
          db.collection(EVENTS_COLLECTION_PATH).document(eventId).get().await()
        }
>>>>>>> 84055a38
    if (event.exists()) {
      return documentToEvent(event)
    } else {
      throw NoSuchElementException("No event with ID $eventId found")
    }
  }

  /**
   * Retrieves suggested events for a given user based on their profile (tags).
   *
   * @param user the [UserProfile] for whom to suggest events.
   * @param source the [Source] from which to fetch the events (DEFAULT/CACHE/SERVER).
   * @return a list of suggested [Event] objects.
   */
  override suspend fun getSuggestedEventsForUser(user: UserProfile, source: Source): List<Event> {
    val matchedEvents = getEventsMatchingUserTags(user, source)
    val rankedEvents = rankEventsByTagMatch(user, matchedEvents)
    return rankedEvents.take(50).map { it.first }
  }

  /**
   * Adds a new event to the repository.
   *
   * @param event the [Event] to add.
   */
  override suspend fun addEvent(event: Event) {
    withContext(ioDispatcher) {
      db.collection(EVENTS_COLLECTION_PATH).document(event.id).set(eventToMap(event)).await()
    }
  }

  /**
   * Updates an existing event identified by eventId.
   *
   * @param eventId the ID of the event to update.
   * @param newEvent the new [Event] to replace the old one.
   * @throws NoSuchElementException if no event with the given [eventId] exists.
   */
  override suspend fun updateEvent(eventId: String, newEvent: Event) {
    val event =
        withContext(ioDispatcher) {
          db.collection(EVENTS_COLLECTION_PATH).document(eventId).get().await()
        }
    if (event.exists()) {
      withContext(ioDispatcher) {
        db.collection(EVENTS_COLLECTION_PATH)
            .document(eventId)
            .set(eventToMap(newEvent.copy(id = eventId)))
            .await()
      }
    } else {
      throw NoSuchElementException("No event with ID $eventId found")
    }
  }

  /**
   * Retrieves events from Firestore whose tag ordinals intersect with the provided user's tags.
   *
   * Limits the query to the first 10 tag ordinals because Firestore's `whereArrayContainsAny`
   * accepts up to 10 elements.
   *
   * @param user the [UserProfile] whose tags are used to match events.
   * @param source the [Source] from which to fetch the events (DEFAULT/CACHE/SERVER).
   * @return a list of [Event] objects that match at least one of the user's tags.
   */
  private suspend fun getEventsMatchingUserTags(user: UserProfile, source: Source): List<Event> {
    val userTagOrdinals = user.tags.map { it.ordinal }.shuffled()
    if (userTagOrdinals.isEmpty()) return emptyList()

    val querySnapshot =
<<<<<<< HEAD
        db.collection(EVENTS_COLLECTION_PATH)
            .whereArrayContainsAny("tags", userTagOrdinals.take(10))
            .get(source)
            .await()

=======
        withContext(ioDispatcher) {
          db.collection(EVENTS_COLLECTION_PATH)
              .whereArrayContainsAny("tags", userTagOrdinals.take(10))
              .get()
              .await()
        }
>>>>>>> 84055a38
    return querySnapshot.documents.map { doc -> documentToEvent(doc) }
  }

  /**
   * Ranks events based on the number of matching tags with the user's profile.
   *
   * @param user the [UserProfile] whose tags are used for ranking.
   * @param events the list of [Event] objects to rank.
   * @return a list of pairs containing the [Event] and its corresponding match score, sorted in
   *   descending order of match score.
   */
  private fun rankEventsByTagMatch(user: UserProfile, events: List<Event>): List<Pair<Event, Int>> {
    return events
        .map { event ->
          val commonTags = user.tags.intersect(event.tags)
          event to commonTags.size
        }
        .sortedByDescending { it.second }
  }

  /**
   * Deletes an event identified by eventId.
   *
   * @param eventId the ID of the event to delete.
   * @throws NoSuchElementException if no event with the given [eventId] exists.
   */
  override suspend fun deleteEvent(eventId: String) {
    val event =
        withContext(ioDispatcher) {
          db.collection(EVENTS_COLLECTION_PATH).document(eventId).get().await()
        }
    if (event.exists()) {
      withContext(ioDispatcher) {
        db.collection(EVENTS_COLLECTION_PATH).document(eventId).delete().await()
      }
    } else {
      throw NoSuchElementException("No event with ID $eventId found")
    }
  }

  /**
   * Generates a new unique ID for an event.
   *
   * @return a new unique event ID as a [String].
   */
  override suspend fun getNewID(): String {
    return UUID.randomUUID().toString()
  }
}<|MERGE_RESOLUTION|>--- conflicted
+++ resolved
@@ -123,12 +123,8 @@
    */
   override suspend fun getAllEvents(source: Source): List<Event> {
     val events = ArrayList<Event>()
-<<<<<<< HEAD
-    val querySnapshot = db.collection(EVENTS_COLLECTION_PATH).get(source).await()
-=======
     val querySnapshot =
-        withContext(ioDispatcher) { db.collection(EVENTS_COLLECTION_PATH).get().await() }
->>>>>>> 84055a38
+        withContext(ioDispatcher) { db.collection(EVENTS_COLLECTION_PATH).get(source).await() }
     for (document in querySnapshot.documents) {
       val event = documentToEvent(document)
       events.add(event)
@@ -144,16 +140,12 @@
    * @return the [Event] associated with the given ID.
    * @throws NoSuchElementException if no event with the given [eventId] exists.
    */
-<<<<<<< HEAD
   override suspend fun getEvent(eventId: String, source: Source): Event {
-    val event = db.collection(EVENTS_COLLECTION_PATH).document(eventId).get(source).await()
-=======
-  override suspend fun getEvent(eventId: String): Event {
     val event =
         withContext(ioDispatcher) {
-          db.collection(EVENTS_COLLECTION_PATH).document(eventId).get().await()
-        }
->>>>>>> 84055a38
+          db.collection(EVENTS_COLLECTION_PATH).document(eventId).get(source).await()
+        }
+
     if (event.exists()) {
       return documentToEvent(event)
     } else {
@@ -224,20 +216,13 @@
     if (userTagOrdinals.isEmpty()) return emptyList()
 
     val querySnapshot =
-<<<<<<< HEAD
-        db.collection(EVENTS_COLLECTION_PATH)
-            .whereArrayContainsAny("tags", userTagOrdinals.take(10))
-            .get(source)
-            .await()
-
-=======
         withContext(ioDispatcher) {
           db.collection(EVENTS_COLLECTION_PATH)
               .whereArrayContainsAny("tags", userTagOrdinals.take(10))
-              .get()
+              .get(source)
               .await()
         }
->>>>>>> 84055a38
+
     return querySnapshot.documents.map { doc -> documentToEvent(doc) }
   }
 
