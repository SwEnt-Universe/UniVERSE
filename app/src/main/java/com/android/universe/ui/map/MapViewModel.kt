package com.android.universe.ui.map

import android.annotation.SuppressLint
import android.content.Context
import android.content.SharedPreferences
import android.view.ViewGroup
import androidx.annotation.VisibleForTesting
import androidx.core.content.edit
import androidx.core.net.toUri
import androidx.lifecycle.ViewModel
import androidx.lifecycle.viewModelScope
import com.android.universe.BuildConfig
import com.android.universe.R
import com.android.universe.di.DefaultDP
import com.android.universe.model.ai.AIConfig.MAX_RADIUS_KM
import com.android.universe.model.ai.AIEventGen
import com.android.universe.model.ai.openai.OpenAIProvider
import com.android.universe.model.ai.prompt.ContextConfig
import com.android.universe.model.ai.prompt.EventQuery
import com.android.universe.model.ai.prompt.TaskConfig
import com.android.universe.model.event.Event
import com.android.universe.model.event.EventRepository
import com.android.universe.model.location.LocationRepository
import com.android.universe.model.tag.Tag.Category
import com.android.universe.model.tag.Tag.Category.ART
import com.android.universe.model.tag.Tag.Category.FOOD
import com.android.universe.model.tag.Tag.Category.GAMES
import com.android.universe.model.tag.Tag.Category.MUSIC
import com.android.universe.model.tag.Tag.Category.SPORT
import com.android.universe.model.tag.Tag.Category.TECHNOLOGY
import com.android.universe.model.tag.Tag.Category.TOPIC
import com.android.universe.model.tag.Tag.Category.TRAVEL
import com.android.universe.model.user.UserReactiveRepository
import com.android.universe.model.user.UserReactiveRepositoryProvider
import com.android.universe.model.user.UserRepository
import com.tomtom.sdk.location.GeoPoint
import com.tomtom.sdk.location.LocationProvider
import com.tomtom.sdk.map.display.MapOptions
import com.tomtom.sdk.map.display.TomTomMap
import com.tomtom.sdk.map.display.annotation.ExperimentalMapSetAntialiasingMethodApi
import com.tomtom.sdk.map.display.camera.CameraOptions
import com.tomtom.sdk.map.display.common.screen.AntialiasingMethod
import com.tomtom.sdk.map.display.location.LocationMarkerOptions
import com.tomtom.sdk.map.display.map.OnlineCachePolicy
import com.tomtom.sdk.map.display.marker.Marker
import com.tomtom.sdk.map.display.marker.MarkerOptions
import com.tomtom.sdk.map.display.style.StyleDescriptor
import com.tomtom.sdk.map.display.ui.MapView
import com.tomtom.sdk.map.display.ui.currentlocation.CurrentLocationButton
import com.tomtom.sdk.map.display.ui.logo.LogoView
import kotlinx.coroutines.Job
import kotlinx.coroutines.channels.Channel
import kotlinx.coroutines.delay
import kotlinx.coroutines.flow.MutableStateFlow
import kotlinx.coroutines.flow.StateFlow
import kotlinx.coroutines.flow.asStateFlow
import kotlinx.coroutines.flow.catch
import kotlinx.coroutines.flow.combine
import kotlinx.coroutines.flow.map
import kotlinx.coroutines.flow.receiveAsFlow
import kotlinx.coroutines.flow.update
import kotlinx.coroutines.launch
import kotlinx.coroutines.withContext

// Constants for SharedPreference keys
private const val KEY_CAMERA_LAT = "camera_latitude"
private const val KEY_CAMERA_LON = "camera_longitude"
private const val KEY_CAMERA_ZOOM = "camera_zoom"

/** UI state for the Map screen. */
data class MapUiState(
    val isLoading: Boolean = true,
    val error: String? = null,
    val markers: List<MapMarkerUiModel> = emptyList(),
    val userLocation: GeoPoint? = null,
    val selectedLocation: GeoPoint? = null,
    val isLocationPermissionGranted: Boolean = false,
    val isMapInteractive: Boolean = false,
    val mapMode: MapMode = MapMode.NORMAL,

    // Defaults to Lausanne
    val cameraPosition: GeoPoint = GeoPoint(46.5196535, 6.6322734),
    val zoomLevel: Double = 14.0
)

/** One-off actions for Map interactions. */
sealed interface MapAction {
  data class MoveCamera(val target: GeoPoint, val currentZoom: Double) : MapAction

  data object ZoomIn : MapAction
}

/** UI model representing a map marker. */
data class MapMarkerUiModel(
    val event: Event,
<<<<<<< HEAD
=======
    val creator: String?,
>>>>>>> 7c8bf115
    val position: GeoPoint, // TomTom uses GeoPoint(lat, lon)
    val iconResId: Int,
)

@VisibleForTesting
internal suspend fun markerLogic(
    markerMap: MutableMap<String, Event>,
    markers: List<MapMarkerUiModel>
): Triple<List<MarkerOptions>, Set<String>, List<Event>> {
  val previousEvents = markerMap.values.toSet()
  val currentEvents = markers.map { it.event }.toSet()
  val toAdd = markers.filter { it.event !in previousEvents }
  val toRemove = markerMap.filterValues { it !in currentEvents }.keys

  val optionsToAdd =
      toAdd.map {
        val pin = MarkerImageCache.get(it.iconResId)
        MarkerOptions(tag = it.event.id, coordinate = it.position, pinImage = pin)
      }
  return Triple(optionsToAdd, toRemove, toAdd.map { it.event })
}

/**
 * Manages map screen state, location tracking, and event data.
 *
 * @property currentUserId ID of the currently logged-in user.
 * @property locationRepository Repository for accessing location data.
 * @property eventRepository Repository for accessing event data.
 * @property userRepository Repository for user profile data.
 */
class MapViewModel(
    private val applicationContext: Context,
    private val prefs: SharedPreferences,
    private val locationRepository: LocationRepository,
    private val eventRepository: EventRepository,
    private val userRepository: UserRepository,
    private val userReactiveRepository: UserReactiveRepository? =
        UserReactiveRepositoryProvider.repository,
    private val ai: AIEventGen = OpenAIProvider.eventGen,
) : ViewModel() {

  @SuppressLint("StaticFieldLeak") private var tomtomMapView: MapView? = null
  private val CACHE_SIZE = 50L * 1024 * 1024

  fun setMapMode(mapMode: MapMode) {
    _uiState.update { it.copy(mapMode = mapMode) }
  }

  fun getMapInstance(): MapView {
    if (tomtomMapView == null) {
      val mapOptions =
          MapOptions(
              mapKey = BuildConfig.TOMTOM_API_KEY,
              mapStyle =
                  StyleDescriptor(
                      "https://api.tomtom.com/style/2/custom/style/dG9tdG9tQEBAZUJrOHdFRXJIM0oySEUydTsd6ZOYVIJPYKLNwZiNGdLE/drafts/0.json?key=oICGv96tZpkxbJRieRSfAKcW8fmNuUWx"
                          .toUri()),
              onlineCachePolicy = OnlineCachePolicy.Custom(CACHE_SIZE),
              renderToTexture = true)
      tomtomMapView = MapView(applicationContext, mapOptions)

      tomtomMapView?.onCreate(null)
      tomtomMapView?.configureUiSettings()
      tomtomMapView?.getMapAsync { onMapReady(it) }
    }
    return tomtomMapView!!
  }

  fun decoupleFromParent() {
    tomtomMapView?.let { map ->
      val parent = map.parent
      if (parent != null && parent is ViewGroup) {
        parent.removeView(map)
      }
    }
  }

  private val _uiState =
      MutableStateFlow(
          MapUiState(
              cameraPosition =
                  GeoPoint(
                      prefs.getFloat(KEY_CAMERA_LAT, 46.519653f).toDouble(),
                      prefs.getFloat(KEY_CAMERA_LON, 6.632273f).toDouble()),
              zoomLevel = prefs.getFloat(KEY_CAMERA_ZOOM, 14f).toDouble()))
  /** Observable UI state. */
  val uiState: StateFlow<MapUiState> = _uiState.asStateFlow()

  private val _mapActions = Channel<MapAction>(Channel.BUFFERED)
  /** Stream of one-off map actions. */
  val mapActions = _mapActions.receiveAsFlow()

  private val _eventMarkers = MutableStateFlow<List<Event>>(emptyList())
  /** List of events to display as markers. */
  val eventMarkers: StateFlow<List<Event>> = _eventMarkers.asStateFlow()

  private val _selectedEvent = MutableStateFlow<Event?>(null)
  /** The currently selected event, if any. */
  val selectedEvent: StateFlow<Event?> = _selectedEvent.asStateFlow()

  private val _selectedCreator = MutableStateFlow<String?>(null)
  /** The creator of the currently selected event, if any. */
  val selectedCreator: StateFlow<String?> = _selectedCreator

  /** Provider for location services. */
  private val locationProvider: LocationProvider? = locationRepository.getLocationProvider()

  // Jobs for tracking execution
  private var locationTrackingJob: Job? = null
  private var pollingJob: Job? = null

  private var tomTomMap: TomTomMap? = null
  private val markerToEvent = mutableMapOf<String, Event>()
  private lateinit var currentUserId: String

  /** Initializes data loading and starts event polling. */
  fun init(uid: String, locationSelectedCallback: (Double, Double) -> Unit) {
    // Temporary until the filtering of event works well.
    currentUserId = uid
    if (uiState.value.isMapInteractive)
        tomTomMap!!.setMapLongClickListener(
            mode = uiState.value.mapMode,
            onMapLongClick = { pos -> onMapLongClick(pos.latitude, pos.longitude) },
            onLocationSelected = locationSelectedCallback)
    loadAllEvents()
    startEventPolling()
  }

  /** Handles permission grant by loading location and starting tracking. */
  fun onPermissionGranted() {
    tomTomMap!!.initLocationProvider(locationProvider)
    loadLastKnownLocation()
    startLocationTracking()
  }

  override fun onCleared() {
    super.onCleared()

    // The MapView get destroyed with the viewModel
    tomtomMapView?.onDestroy()
    tomtomMapView = null

    stopLocationTracking()
    stopEventPolling()
  }

  private fun MapView.configureUiSettings() {
    this.currentLocationButton.visibilityPolicy = CurrentLocationButton.VisibilityPolicy.Invisible
    this.logoView.visibilityPolicy = LogoView.VisibilityPolicy.Invisible
    this.scaleView.isVisible = false
  }

  @OptIn(ExperimentalMapSetAntialiasingMethodApi::class)
  fun onMapReady(map: TomTomMap) {
    tomTomMap = map
    map.apply {
      setInitialCamera(uiState.value.cameraPosition, uiState.value.zoomLevel)
      setAntialiasingMethod(AntialiasingMethod.FastApproximateAntialiasing)
      setUpMapListeners(
          mode = uiState.value.mapMode,
          onMapClick = { onMapClick() },
          onMarkerClick = { marker ->
            markerToEvent[marker.tag]?.let { event: Event ->
              onMarkerClick(event)
              true
            } ?: false
          },
          onCameraChange = { pos, zoom -> onCameraStateChange(pos, zoom) })

      setMarkerSettings()
    }

    nowInteractable()
  }

  private fun TomTomMap.initLocationProvider(provider: LocationProvider?) {
    provider?.let {
      this.setLocationProvider(it)
      val locationMarkerOptions = LocationMarkerOptions(type = LocationMarkerOptions.Type.Pointer)
      this.enableLocationMarker(locationMarkerOptions)
      it.enable()
    }
  }

  private fun TomTomMap.setUpMapListeners(
      mode: MapMode,
      onMapClick: () -> Unit,
      onMarkerClick: (Marker) -> Boolean,
      onCameraChange: (GeoPoint, Double) -> Unit
  ) {

    this.addMapClickListener {
      when (mode) {
        MapMode.NORMAL -> onMapClick()
        else -> {
          /* Nothing */
        }
      }
      true
    }

    this.addMarkerClickListener { clickedMarker -> onMarkerClick(clickedMarker) }

    this.addCameraSteadyListener {
      onCameraChange(this.cameraPosition.position, this.cameraPosition.zoom)
    }
  }

  private fun TomTomMap.setMapLongClickListener(
      mode: MapMode,
      onMapLongClick: (GeoPoint) -> Unit,
      onLocationSelected: (Double, Double) -> Unit
  ) {
    this.addMapLongClickListener { geoPoint ->
      when (mode) {
        MapMode.NORMAL -> onMapLongClick(geoPoint)
        MapMode.SELECT_LOCATION -> onLocationSelected(geoPoint.latitude, geoPoint.longitude)
      }
      true
    }
  }

  private fun TomTomMap.setInitialCamera(position: GeoPoint, zoom: Double) {
    this.moveCamera(CameraOptions(position = position, zoom = zoom))
  }

  private fun TomTomMap.executeMapAction(action: MapAction) {
    when (action) {
      is MapAction.MoveCamera -> {
        this.moveCamera(CameraOptions(position = action.target, zoom = this.cameraPosition.zoom))
      }
      is MapAction.ZoomIn -> {
        val newZoom = (this.cameraPosition.zoom + 1.0).coerceAtMost(22.0)
        this.animateCamera(CameraOptions(zoom = newZoom))
      }
    }
  }

  private fun TomTomMap.setMarkerSettings() {
    this.markersFadingRange = IntRange(300, 500)
  }

  fun syncEventMarkers(
      markers: List<MapMarkerUiModel>,
  ) {
    viewModelScope.launch {
      val map = tomTomMap ?: return@launch
      val (optionsToAdd, markersToRemove, eventForNewMarkers) =
          withContext(DefaultDP.io) { markerLogic(markerToEvent, markers) }

      if (markersToRemove.isNotEmpty()) {
        markersToRemove.forEach { markerToEvent.remove(it) }
      }
      if (optionsToAdd.isNotEmpty()) {
        val addedMarkers = map.addMarkers(optionsToAdd)
        addedMarkers.forEachIndexed { index, marker ->
          markerToEvent[marker.tag!!] = eventForNewMarkers[index]
        }
      }
    }
  }

  fun syncSelectedLocationMarker(location: GeoPoint?) {
    viewModelScope.launch {
      val map = tomTomMap ?: return@launch
      map.removeMarkers("selected_location")
      location?.let { geoPoint ->
        val image = withContext(DefaultDP.default) { MarkerImageCache.get(R.drawable.base_pin) }
        map.addMarker(
            MarkerOptions(tag = "selected_location", coordinate = geoPoint, pinImage = image))
      }
    }
  }

  /**
   * Updates the camera position and zoom level in state.
   *
   * @param position New camera center.
   * @param zoomLevel New zoom level.
   */
  fun onCameraStateChange(position: GeoPoint, zoomLevel: Double) {
    _uiState.update { it.copy(cameraPosition = position, zoomLevel = zoomLevel) }
    prefs.edit {
      putFloat(KEY_CAMERA_LAT, position.latitude.toFloat())
      putFloat(KEY_CAMERA_LON, position.longitude.toFloat())
      putFloat(KEY_CAMERA_ZOOM, zoomLevel.toFloat())
      apply()
    }
  }

  /**
   * Triggers a camera move action.
   *
   * @param target Destination coordinates.
   * @param currentZoom Current zoom level to maintain or adjust.
   */
  fun onCameraMoveRequest(target: GeoPoint, currentZoom: Double) {
    viewModelScope.launch { _mapActions.send(MapAction.MoveCamera(target, currentZoom)) }
  }

  /** Marks the map as interactive. */
  fun nowInteractable() = _uiState.update { it.copy(isMapInteractive = true) }

  /** Clears selected location on map click. */
  fun onMapClick() {
    _uiState.value = _uiState.value.copy(selectedLocation = null)
  }

  /**
   * Selects a specific map location.
   *
   * @param latitude Latitude of the selected point.
   * @param longitude Longitude of the selected point.
   */
  fun onMapLongClick(latitude: Double, longitude: Double) {
    _uiState.value = _uiState.value.copy(selectedLocation = GeoPoint(latitude, longitude))
  }

  /**
   * Manually selects a location (testing only).
   *
   * @param location The GeoPoint to select.
   */
  fun selectLocation(location: GeoPoint) {
    _uiState.value = _uiState.value.copy(selectedLocation = location)
  }

  /** Loads last known location, updating state with result or error. */
  fun loadLastKnownLocation() {
    _uiState.update { it.copy(isLoading = true, error = null) }

    locationRepository.getLastKnownLocation(
        onSuccess = { location ->
          _uiState.update { it.copy(isLoading = false, userLocation = location.toGeoPoint()) }
        },
        onFailure = {
          _uiState.update { it.copy(isLoading = false, error = "No last known location available") }
        })
  }

  /** Starts real-time location tracking. */
  fun startLocationTracking() {
    locationTrackingJob?.cancel()
    locationTrackingJob =
        viewModelScope.launch {
          locationRepository
              .startLocationTracking()
              .catch { exception ->
                _uiState.update {
                  it.copy(error = "Location tracking failed: ${exception.message}")
                }
              }
              .collect { location ->
                _uiState.update { it.copy(userLocation = location.toGeoPoint(), error = null) }
              }
        }
  }

  /** Stops real-time location tracking. */
  private fun stopLocationTracking() {
    locationTrackingJob?.cancel()
    locationTrackingJob = null
  }

  /**
   * Loads all events from the repository and converts them to map markers with appropriate icons.
   *
   * This function:
   * 1. Fetches all events from the repository
   * 2. Retrieves user profiles for each event creator (reactively if available)
   * 3. Determines the primary category for each event based on its tags
   * 4. Assigns a colored pin drawable based on the event's primary category
   * 5. Creates MapMarkerUiModel objects containing event, creator, location, and icon data
   *
   * Uses reactive Flow-based user fetching when userReactiveRepository is available, otherwise
   * falls back to synchronous repository calls.
   */
  fun loadAllEvents() {
    viewModelScope.launch {
      try {
        val events = eventRepository.getAllEvents()
        _eventMarkers.value = events

        if (userReactiveRepository != null) {
          val distinctCreators = events.map { it.creator }.distinct()

          if (distinctCreators.isEmpty()) {
            _uiState.update { it.copy(markers = emptyList()) }
            return@launch
          }

          combine(
                  distinctCreators.map { uid ->
<<<<<<< HEAD
                    userReactiveRepository.getUserFlow(uid).map { uid to it }
                  }) {
                    events.map { event -> mapEventToMarker(event) }
                  }
              .collect { markers -> _uiState.update { it.copy(markers = markers) } }
        } else {
          val markers = events.map { event -> mapEventToMarker(event) }
=======
                    userReactiveRepository.getUserFlow(uid).map { user ->
                      uid to "${user?.firstName} ${user?.lastName}"
                    }
                  }) { userPairs ->
                    val usersMap = userPairs.toMap()
                    events.map { event -> mapEventToMarker(event, usersMap[event.creator]) }
                  }
              .collect { markers -> _uiState.update { it.copy(markers = markers) } }
        } else {
          val markers =
              events.map { event ->
                val user = userRepository.getUser(event.creator)
                val creatorName = "${user.firstName} ${user.lastName}"
                mapEventToMarker(event, creatorName)
              }
>>>>>>> 7c8bf115
          _uiState.update { it.copy(markers = markers) }
        }
      } catch (e: Exception) {
        _uiState.update { it.copy(error = "Failed to load events: ${e.message}") }
      }
    }
  }

  /** Returns the drawable resource ID for a given event category. */
  private fun getCategoryDrawable(category: Category?): Int {
    return when (category) {
      MUSIC -> R.drawable.violet_pin
      SPORT -> R.drawable.sky_blue_pin
      FOOD -> R.drawable.yellow_pin
      ART -> R.drawable.red_pin
      TRAVEL -> R.drawable.brown_pin
      GAMES -> R.drawable.orange_pin
      TECHNOLOGY -> R.drawable.grey_pin
      TOPIC -> R.drawable.pink_pin
      null -> R.drawable.base_pin
    }
  }

  /** Maps an Event and its creator UserProfile to a MapMarkerUiModel with appropriate icon. */
<<<<<<< HEAD
  private fun mapEventToMarker(event: Event): MapMarkerUiModel {
=======
  private fun mapEventToMarker(event: Event, user: String?): MapMarkerUiModel {
>>>>>>> 7c8bf115
    val category = event.tags.groupingBy { it.category }.eachCount().maxByOrNull { it.value }?.key

    val drawable = getCategoryDrawable(category)

    return MapMarkerUiModel(
        event = event, position = event.location.toGeoPoint(), iconResId = drawable)
  }

  /** Loads events suggested for the current user. */
  fun loadSuggestedEventsForCurrentUser() {
    viewModelScope.launch {
      try {
        val user = userRepository.getUser(currentUserId)
        val events = eventRepository.getSuggestedEventsForUser(user)
        _eventMarkers.value = events
      } catch (e: Exception) {
        _uiState.update { it.copy(error = "Failed to load events: ${e.message}") }
      }
    }
  }

  /**
   * Polls events every [intervalMinutes].
   *
   * @param intervalMinutes Minutes between poll attempts.
   * @param maxIterations Optional limit on poll count (for testing).
   */
  fun startEventPolling(intervalMinutes: Long = 5, maxIterations: Int? = null) {
    pollingJob?.cancel()
    pollingJob =
        viewModelScope.launch {
          var count = 0
          while (maxIterations == null || count < maxIterations) {
            try {
              loadAllEvents()
            } catch (e: Exception) {
              _uiState.update { it.copy(error = "Polling failed: ${e.message}") }
            }
            count++
            withContext(DefaultDP.io) { delay(intervalMinutes * 60 * 1000) }
          }
        }
  }

  /** Stops the event polling job. */
  fun stopEventPolling() {
    pollingJob?.cancel()
    pollingJob = null
  }

  /**
   * Selects the clicked event.
   *
   * @param event The event associated with the clicked marker.
   */
  fun onMarkerClick(event: Event) {
    selectEvent(event)
  }

  /**
   * Sets or clears the currently selected event.
   *
   * @param event The event to select, or null to clear selection.
   */
  fun selectEvent(event: Event?) {
    val marker = _uiState.value.markers.firstOrNull { it.event.id == event?.id }
    _selectedCreator.value = marker?.creator
    viewModelScope.launch { _selectedEvent.emit(event) }
  }

  /**
   * Toggles current user's participation in [event].
   *
   * @param event The event to join or leave.
   */
  fun toggleEventParticipation(event: Event) {
    viewModelScope.launch {
      try {
        val isParticipant = event.participants.contains(currentUserId)
        val updatedParticipants =
            if (isParticipant) {
              event.participants - currentUserId
            } else {
              event.participants + currentUserId
            }

        val updatedEvent = event.copy(participants = updatedParticipants)
        eventRepository.updateEvent(event.id, updatedEvent)

        // Update the selected event to reflect the change
        _selectedEvent.value = updatedEvent
      } catch (e: NoSuchElementException) {
        _uiState.update { it.copy(error = "No event ${event.title} found") }
      }
    }
  }

  /**
   * Returns true if current user is participating in [event].
   *
   * @param event The event to check.
   * @return True if the user is a participant, false otherwise.
   */
  fun isUserParticipant(event: Event): Boolean {
    return event.participants.contains(currentUserId)
  }

  fun generateAiEventAroundUser(radiusKm: Int = MAX_RADIUS_KM, timeFrame: String = "today") {
    val userLoc =
        uiState.value.userLocation
            ?: run {
              _uiState.update { it.copy(error = "User location unavailable") }
              return
            }

    viewModelScope.launch {
      try {
        val profile = userRepository.getUser(currentUserId)

        val context =
            ContextConfig(
                location = null,
                locationCoordinates = Pair(userLoc.latitude, userLoc.longitude),
                radiusKm = radiusKm,
                timeFrame = timeFrame)

        val task = TaskConfig(eventCount = 1, requireRelevantTags = true)

        val query = EventQuery(user = profile, task = task, context = context)

        val events = ai.generateEvents(query)

        eventRepository.persistAIEvents(events)
        loadAllEvents()
      } catch (e: Exception) {
        _uiState.update { it.copy(error = e.message ?: "AI generation failed") }
      }
    }
  }
}<|MERGE_RESOLUTION|>--- conflicted
+++ resolved
@@ -93,10 +93,6 @@
 /** UI model representing a map marker. */
 data class MapMarkerUiModel(
     val event: Event,
-<<<<<<< HEAD
-=======
-    val creator: String?,
->>>>>>> 7c8bf115
     val position: GeoPoint, // TomTom uses GeoPoint(lat, lon)
     val iconResId: Int,
 )
@@ -197,10 +193,6 @@
   /** The currently selected event, if any. */
   val selectedEvent: StateFlow<Event?> = _selectedEvent.asStateFlow()
 
-  private val _selectedCreator = MutableStateFlow<String?>(null)
-  /** The creator of the currently selected event, if any. */
-  val selectedCreator: StateFlow<String?> = _selectedCreator
-
   /** Provider for location services. */
   private val locationProvider: LocationProvider? = locationRepository.getLocationProvider()
 
@@ -490,15 +482,6 @@
 
           combine(
                   distinctCreators.map { uid ->
-<<<<<<< HEAD
-                    userReactiveRepository.getUserFlow(uid).map { uid to it }
-                  }) {
-                    events.map { event -> mapEventToMarker(event) }
-                  }
-              .collect { markers -> _uiState.update { it.copy(markers = markers) } }
-        } else {
-          val markers = events.map { event -> mapEventToMarker(event) }
-=======
                     userReactiveRepository.getUserFlow(uid).map { user ->
                       uid to "${user?.firstName} ${user?.lastName}"
                     }
@@ -514,7 +497,6 @@
                 val creatorName = "${user.firstName} ${user.lastName}"
                 mapEventToMarker(event, creatorName)
               }
->>>>>>> 7c8bf115
           _uiState.update { it.copy(markers = markers) }
         }
       } catch (e: Exception) {
@@ -539,11 +521,7 @@
   }
 
   /** Maps an Event and its creator UserProfile to a MapMarkerUiModel with appropriate icon. */
-<<<<<<< HEAD
   private fun mapEventToMarker(event: Event): MapMarkerUiModel {
-=======
-  private fun mapEventToMarker(event: Event, user: String?): MapMarkerUiModel {
->>>>>>> 7c8bf115
     val category = event.tags.groupingBy { it.category }.eachCount().maxByOrNull { it.value }?.key
 
     val drawable = getCategoryDrawable(category)
@@ -609,8 +587,6 @@
    * @param event The event to select, or null to clear selection.
    */
   fun selectEvent(event: Event?) {
-    val marker = _uiState.value.markers.firstOrNull { it.event.id == event?.id }
-    _selectedCreator.value = marker?.creator
     viewModelScope.launch { _selectedEvent.emit(event) }
   }
 
