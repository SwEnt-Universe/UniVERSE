package com.android.universe.ui.map

import androidx.lifecycle.ViewModel
import androidx.lifecycle.viewModelScope
import com.android.universe.di.DefaultDP
import com.android.universe.model.event.Event
import com.android.universe.model.event.EventRepository
import com.android.universe.model.location.Location
import com.android.universe.model.location.LocationRepository
import com.android.universe.model.user.UserRepository
import com.android.universe.network.ConnectivityObserver
import com.android.universe.network.ConnectivityObserverProvider
import com.google.firebase.firestore.FirebaseFirestoreException
import com.google.firebase.firestore.Source
import com.tomtom.sdk.location.GeoPoint
import com.tomtom.sdk.location.LocationProvider
import com.tomtom.sdk.map.display.camera.CameraOptions
import kotlinx.coroutines.CoroutineDispatcher
import kotlinx.coroutines.Job
import kotlinx.coroutines.delay
import kotlinx.coroutines.flow.MutableSharedFlow
import kotlinx.coroutines.flow.MutableStateFlow
import kotlinx.coroutines.flow.SharingStarted
import kotlinx.coroutines.flow.StateFlow
import kotlinx.coroutines.flow.asSharedFlow
import kotlinx.coroutines.flow.asStateFlow
import kotlinx.coroutines.flow.catch
import kotlinx.coroutines.flow.map
import kotlinx.coroutines.flow.stateIn
import kotlinx.coroutines.flow.update
import kotlinx.coroutines.launch
import kotlinx.coroutines.withContext

data class MapUiState(
    val isLoading: Boolean = false,
    val error: String? = null,
    val isPermissionRequired: Boolean = false,
    val location: Location? = null,
    val selectedLat: Double? = null,
    val selectedLng: Double? = null,
    val eventCount: Int? = null,
    val isMapInteractive: Boolean = false,
)

/**
 * ViewModel for managing the map screen state and location tracking.
 *
 * @property locationRepository Repository for accessing location data.
 * @property eventRepository Repository for accessing event data.
 */
class MapViewModel(
    private val currentUserId: String,
    private val locationRepository: LocationRepository,
    private val eventRepository: EventRepository,
    private val userRepository: UserRepository,
<<<<<<< HEAD
    private val connectivityObserver: ConnectivityObserver = ConnectivityObserverProvider.observer
=======
    private val ioDispatcher: CoroutineDispatcher = DefaultDP.io
>>>>>>> 84055a38
) : ViewModel() {
  val isConnected =
      connectivityObserver
          .observe()
          .map { it == ConnectivityObserver.Status.Available }
          .stateIn(viewModelScope, SharingStarted.WhileSubscribed(5000), true)

  private val _uiState = MutableStateFlow(MapUiState())
  val uiState: StateFlow<MapUiState> = _uiState.asStateFlow()

  private val _cameraCommands = MutableSharedFlow<CameraOptions>(extraBufferCapacity = 1)
  val cameraCommands = _cameraCommands.asSharedFlow()

  val locationProvider: LocationProvider? = locationRepository.getLocationProvider()

  private var locationTrackingJob: Job? = null

  private val _eventMarkers = MutableStateFlow<List<Event>>(emptyList())
  val eventMarkers: StateFlow<List<Event>> = _eventMarkers.asStateFlow()

  private val _selectedEvent = MutableStateFlow<Event?>(null)
  val selectedEvent: StateFlow<Event?> = _selectedEvent.asStateFlow()

  init {
    loadSuggestedEventsForCurrentUser()
  }

  private var pollingJob: Job? = null

  /**
   * Starts polling for events at regular intervals.
   *
   * @param intervalMinutes The interval in minutes between polling events.
   * @param maxIterations The maximum number of iterations before stopping polling. user only for
   *   tests
   */
  fun startEventPolling(intervalMinutes: Long = 5, maxIterations: Int? = null) {
    pollingJob?.cancel()
    pollingJob =
        viewModelScope.launch {
          var count = 0
          while (maxIterations == null || count < maxIterations) {
            try {
              loadAllEvents()
            } catch (e: Exception) {
              _uiState.update { it.copy(error = "Polling failed: ${e.message}") }
            }
            count++
            withContext(ioDispatcher) { delay(intervalMinutes * 60 * 1000) }
          }
        }
  }

  /** Stops polling for events. */
  fun stopEventPolling() {
    pollingJob?.cancel()
    pollingJob = null
  }

  /**
   * Loads the last known location from the repository.
   *
   * Updates UI state to Loading, then either Success with location or Error if unavailable.
   */
  fun loadLastKnownLocation() {
    _uiState.update { it.copy(isLoading = true, error = null) }

    locationRepository.getLastKnownLocation(
        onSuccess = { location ->
          _uiState.update { it.copy(isLoading = false, location = location) }
          centerOn(location.toGeoPoint(), zoom = 15.0)
        },
        onFailure = {
          _uiState.update { it.copy(isLoading = false, error = "No last known location available") }
          centerOnLausanne()
        })
  }

  /**
   * Starts tracking the user's location in real-time.
   *
   * Collects location updates from the repository and updates the UI state accordingly.
   */
  fun startLocationTracking() {
    locationTrackingJob?.cancel()
    locationTrackingJob =
        viewModelScope.launch {
          locationRepository
              .startLocationTracking()
              .catch { exception ->
                _uiState.update {
                  it.copy(error = "Location tracking failed: ${exception.message}")
                }
              }
              .collect { location ->
                _uiState.update { it.copy(location = location, error = null) }
                centerOn(location.toGeoPoint(), zoom = 15.0)
              }
        }
  }

  /** Stops tracking the user's location. */
  fun stopLocationTracking() {
    locationTrackingJob?.cancel()
    locationTrackingJob = null
  }

  /**
   * Centers the map camera on a specific location.
   *
   * @param position The geographic point to center on.
   * @param zoom The zoom level for the camera.
   */
  fun centerOn(position: GeoPoint, zoom: Double) {
    _cameraCommands.tryEmit(CameraOptions(position = position, zoom = zoom))
  }

  /** Centers the map on Lausanne as a fallback location. */
  fun centerOnLausanne() {
    val lausanne = GeoPoint(latitude = 46.5196535, longitude = 6.6322734)
    centerOn(lausanne, zoom = 14.0)
  }

  override fun onCleared() {
    super.onCleared()
    stopLocationTracking()
  }

  /**
   * Loads all event markers from the event repository. First loads from cache, then attempts to
   * refresh from server if connected.
   *
   * Updates the state flow with the list of events or an error message if loading fails.
   */
  fun loadAllEvents() {
    viewModelScope.launch {
      val cacheEvents = eventRepository.getAllEvents(source = Source.CACHE)
      _eventMarkers.value = cacheEvents
      _uiState.update { it.copy(eventCount = cacheEvents.size) }

      if (isConnected.value) {
        launch {
          try {
            val freshEvents = eventRepository.getAllEvents(Source.SERVER)
            _eventMarkers.value = freshEvents
          } catch (e: FirebaseFirestoreException) {
            // Device offline or server error. Show cached data and alert the user.
            _uiState.update { it.copy(error = "Failed to get updated events. Showing cached.") }
          }
        }
      }
    }
  }

  /**
   * Loads suggested event markers for the current user from the event repository. First loads from
   * cache, then attempts to refresh from server if connected.
   *
   * Updates the state flow with the list of suggested events or an error message if loading fails.
   */
  fun loadSuggestedEventsForCurrentUser() {
    viewModelScope.launch {
      val user = userRepository.getUser(currentUserId)
      val cacheEvents = eventRepository.getSuggestedEventsForUser(user, source = Source.CACHE)
      _eventMarkers.value = cacheEvents

      if (isConnected.value) {
        launch {
          try {
            val freshEvents =
                eventRepository.getSuggestedEventsForUser(user, source = Source.SERVER)
            _eventMarkers.value = freshEvents
          } catch (e: FirebaseFirestoreException) {
            // Device offline or server error. Show cached data and alert the user.
            _uiState.update { it.copy(error = "Failed to get updated events. Showing cached.") }
          }
        }
      }
    }
  }

  /**
   * Selects a location on the map.
   *
   * Updates the UI state with the selected latitude and longitude.
   */
  fun selectLocation(latitude: Double?, longitude: Double?) {
    _uiState.value = _uiState.value.copy(selectedLat = latitude, selectedLng = longitude)
  }

  /** Updates the UI state to indicate that the map is now interactable. */
  fun nowInteractable() = _uiState.update { it.copy(isMapInteractive = true) }

  /**
   * Selects an event to be the currently selected event by the user.
   *
   * @param event The event to select, or null to clear the selection.
   */
  fun selectEvent(event: Event?) {
    viewModelScope.launch { _selectedEvent.emit(event) }
  }
}<|MERGE_RESOLUTION|>--- conflicted
+++ resolved
@@ -53,12 +53,10 @@
     private val locationRepository: LocationRepository,
     private val eventRepository: EventRepository,
     private val userRepository: UserRepository,
-<<<<<<< HEAD
-    private val connectivityObserver: ConnectivityObserver = ConnectivityObserverProvider.observer
-=======
+    private val connectivityObserver: ConnectivityObserver = ConnectivityObserverProvider.observer,
     private val ioDispatcher: CoroutineDispatcher = DefaultDP.io
->>>>>>> 84055a38
 ) : ViewModel() {
+
   val isConnected =
       connectivityObserver
           .observe()
