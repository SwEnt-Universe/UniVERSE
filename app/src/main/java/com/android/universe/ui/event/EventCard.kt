--- conflicted
+++ resolved
@@ -28,11 +28,8 @@
  * @param onCardClick Callback function invoked when the card is clicked, with event ID and location
  *   as parameters.
  * @param onEditButtonClick Callback invoked when the user presses the "Edit" button on an event.
-<<<<<<< HEAD
+ * @param isUserOwner Boolean indicating if the current user is the event owner.
  * @param showActions to determine if the action bar should be shown on some future events
-=======
- * @param isUserOwner Boolean indicating if the current user is the event owner.
->>>>>>> 6e9a3892
  */
 @Composable
 fun EventCard(
@@ -41,11 +38,8 @@
     onChatNavigate: (eventId: String, eventTitle: String) -> Unit,
     onCardClick: (eventId: String, eventLocation: Location) -> Unit,
     onEditButtonClick: (eventId: String, eventLocation: Location) -> Unit = { _, _ -> },
-<<<<<<< HEAD
+    isUserOwner: Boolean,
     showActions: Boolean? = null
-=======
-    isUserOwner: Boolean
->>>>>>> 6e9a3892
 ) {
   LiquidBox(
       shape = CardShape,
@@ -69,13 +63,8 @@
             },
             isUserParticipant = event.joined,
             isPrivate = event.isPrivate,
-<<<<<<< HEAD
-            onToggleEventParticipation = { viewModel.joinOrLeaveEvent(event.index) },
+            onToggleEventParticipation = { onToggleEventParticipation(event.id) },
             showActions = event.hasPassed.not() && showActions != false,
-=======
-            onToggleEventParticipation = { onToggleEventParticipation(event.id) },
-            showActions = event.hasPassed.not(),
->>>>>>> 6e9a3892
             onChatClick = { onChatNavigate(event.id, event.title) },
             modifier = Modifier.padding(Dimensions.PaddingLarge),
             onEditClick = { onEditButtonClick(event.id, event.location) },
