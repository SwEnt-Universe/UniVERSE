--- conflicted
+++ resolved
@@ -1,23 +1,11 @@
 package com.android.universe.ui.event
 
-<<<<<<< HEAD
+import android.annotation.SuppressLint
 import android.widget.Toast
-import androidx.compose.foundation.layout.Arrangement
-import androidx.compose.foundation.layout.PaddingValues
-=======
-import android.annotation.SuppressLint
-import android.graphics.Bitmap
-import android.graphics.BitmapFactory
-import android.widget.Toast
-import androidx.compose.foundation.Image
-import androidx.compose.foundation.background
 import androidx.compose.foundation.clickable
 import androidx.compose.foundation.interaction.MutableInteractionSource
 import androidx.compose.foundation.layout.Arrangement
-import androidx.compose.foundation.layout.Box
 import androidx.compose.foundation.layout.Column
-import androidx.compose.foundation.layout.Row
->>>>>>> 0f787b1b
 import androidx.compose.foundation.layout.fillMaxSize
 import androidx.compose.foundation.layout.padding
 import androidx.compose.foundation.lazy.LazyColumn
@@ -27,12 +15,7 @@
 import androidx.compose.runtime.LaunchedEffect
 import androidx.compose.runtime.collectAsState
 import androidx.compose.runtime.getValue
-<<<<<<< HEAD
-=======
-import androidx.compose.runtime.produceState
 import androidx.compose.runtime.remember
-import androidx.compose.ui.Alignment
->>>>>>> 0f787b1b
 import androidx.compose.ui.Modifier
 import androidx.compose.ui.platform.LocalContext
 import androidx.compose.ui.platform.LocalFocusManager
@@ -41,13 +24,8 @@
 import com.android.universe.ui.navigation.NavigationBottomMenu
 import com.android.universe.ui.navigation.NavigationTestTags
 import com.android.universe.ui.navigation.Tab
-<<<<<<< HEAD
-=======
 import com.android.universe.ui.search.SearchBar
 import com.android.universe.ui.search.SearchTestTags
-import com.android.universe.ui.theme.Dimensions
-import com.android.universe.ui.theme.Dimensions.PaddingLarge
->>>>>>> 0f787b1b
 import com.android.universe.ui.theme.Dimensions.PaddingMedium
 
 object EventScreenTestTags {
@@ -93,16 +71,6 @@
 
   Scaffold(
       modifier = Modifier.testTag(NavigationTestTags.EVENT_SCREEN),
-<<<<<<< HEAD
-      bottomBar = { NavigationBottomMenu(selectedTab = Tab.Event, onTabSelected = onTabSelected) },
-  ) { paddingValues ->
-    LazyColumn(
-        modifier =
-            Modifier.fillMaxSize().padding(paddingValues).testTag(EventScreenTestTags.EVENTS_LIST),
-        contentPadding = PaddingValues(PaddingMedium),
-        verticalArrangement = Arrangement.spacedBy(PaddingMedium)) {
-          items(events) { event -> EventCard(event = event, viewModel = viewModel) }
-=======
       contentWindowInsets = androidx.compose.foundation.layout.WindowInsets(0, 0, 0, 0),
       bottomBar = { NavigationBottomMenu(Tab.Event, onTabSelected) }) { _ ->
         Column(
@@ -120,171 +88,8 @@
               LazyColumn(
                   modifier = Modifier.fillMaxSize().testTag(EventScreenTestTags.EVENTS_LIST),
                   verticalArrangement = Arrangement.spacedBy(PaddingMedium)) {
-                    items(events) { event ->
-                      EventCard(
-                          title = event.title,
-                          description = event.description,
-                          date = event.date,
-                          tags = event.tags,
-                          creator = event.creator,
-                          participants = event.participants,
-                          onJoin = viewModel::joinOrLeaveEvent,
-                          index = event.index,
-                          joined = event.joined,
-                          eventImage = event.eventPicture)
-                    }
+                    items(events) { event -> EventCard(event = event, viewModel = viewModel) }
                   }
             }
       }
-}
-
-/**
- * Displays an individual event card with image, title, description, date, tags, creator and
- * participant number.
- *
- * The card includes:
- * - A background image with a floating date overlay.
- * - A column of floating tags at the top left.
- * - Event title and description below the image.
- * - A row at the bottom displaying participant count and creator, along with a "Join In" button.
- *
- * @param title The title of the event.
- * @param description The description of the event.
- * @param date The formatted date string of the event.
- * @param tags A list of up to three tag strings associated with the event.
- * @param creator The full name of the user who created the event.
- * @param participants The number of participants who joined the event.
- * @param onJoin A callback function invoked when the "Join In" button is clicked.
- * @param joined Whether the current user has joined the event.
- * @param index The index of the event in the list of events of the viewmodel
- * @param eventImage the image of the event.
- */
-@Composable
-fun EventCard(
-    title: String,
-    description: String,
-    date: String,
-    tags: List<String>,
-    creator: String,
-    participants: Int,
-    onJoin: (Int) -> Unit = {},
-    joined: Boolean = false,
-    index: Int = 0,
-    eventImage: ByteArray? = null
-) {
-  Card(
-      modifier =
-          Modifier.fillMaxWidth().padding(PaddingMedium).testTag(EventScreenTestTags.EVENT_CARD),
-      shape = RoundedCornerShape(Dimensions.RoundedCorner),
-      elevation = CardDefaults.cardElevation(Dimensions.ElevationCard)) {
-        val bitmap =
-            produceState<Bitmap?>(initialValue = null, eventImage) {
-                  value =
-                      if (eventImage != null) {
-                        withContext(DefaultDP.io) {
-                          BitmapFactory.decodeByteArray(eventImage, 0, eventImage.size)
-                        }
-                      } else {
-                        null
-                      }
-                }
-                .value
-        Column(modifier = Modifier.background(MaterialTheme.colorScheme.surface)) {
-          // Image with overlay
-          Box(modifier = Modifier.height(104.dp).fillMaxWidth()) {
-            if (bitmap == null) {
-              Image(
-                  painter = painterResource(id = R.drawable.default_event_img),
-                  contentDescription = null,
-                  contentScale = ContentScale.Crop,
-                  modifier =
-                      Modifier.fillMaxSize().testTag(EventScreenTestTags.DEFAULT_EVENT_IMAGE))
-            } else {
-              Image(
-                  bitmap = bitmap.asImageBitmap(),
-                  contentDescription = null,
-                  contentScale = ContentScale.Crop,
-                  modifier = Modifier.fillMaxSize().testTag(EventScreenTestTags.EVENT_IMAGE))
-            }
-            Box(
-                modifier =
-                    Modifier.align(Alignment.TopEnd)
-                        .padding(PaddingMedium)
-                        .background(
-                            color = MaterialTheme.colorScheme.surface.copy(alpha = 0.7f),
-                            shape = RoundedCornerShape(Dimensions.RoundedCorner))
-                        .padding(horizontal = PaddingMedium, vertical = PaddingSmall)
-                        .testTag(EventScreenTestTags.EVENT_DATE)) {
-                  Text(
-                      text = date,
-                      color = MaterialTheme.colorScheme.onSurface,
-                      style = MaterialTheme.typography.labelSmall,
-                      fontWeight = FontWeight.Bold)
-                }
-
-            Column(
-                modifier =
-                    Modifier.align(Alignment.TopStart)
-                        .padding(PaddingMedium)
-                        .testTag(EventScreenTestTags.EVENT_TAGS_COLUMN),
-                verticalArrangement = Arrangement.spacedBy(PaddingMedium)) {
-                  tags.forEach { tag -> TagCard(tag, EventScreenTestTags.EVENT_TAG) }
-                }
-          }
-
-          // Title
-          Text(
-              text = title,
-              style = MaterialTheme.typography.titleMedium,
-              color = MaterialTheme.colorScheme.onSurface,
-              modifier =
-                  Modifier.padding(horizontal = PaddingLarge, vertical = PaddingMedium)
-                      .testTag(EventScreenTestTags.EVENT_TITLE),
-              maxLines = 1,
-              overflow = TextOverflow.Ellipsis)
-
-          // Description
-          Text(
-              text = description,
-              style = MaterialTheme.typography.bodyMedium,
-              color = MaterialTheme.colorScheme.onSurface,
-              modifier =
-                  Modifier.padding(horizontal = PaddingLarge)
-                      .testTag(EventScreenTestTags.EVENT_DESCRIPTION),
-              maxLines = 3,
-              overflow = TextOverflow.Ellipsis)
-
-          // Creator & participants
-          Row(
-              modifier =
-                  Modifier.fillMaxWidth()
-                      .padding(PaddingLarge, PaddingMedium)
-                      .testTag(EventScreenTestTags.EVENT_CREATOR_PARTICIPANTS),
-              horizontalArrangement = Arrangement.SpaceBetween,
-              verticalAlignment = Alignment.CenterVertically) {
-                Text(
-                    text = "$participants joined • by $creator",
-                    style = MaterialTheme.typography.bodyMedium,
-                    color = MaterialTheme.colorScheme.onSurface)
-
-                Button(
-                    onClick = { onJoin(index) },
-                    shape = RoundedCornerShape(Dimensions.RoundedCorner),
-                    colors =
-                        ButtonDefaults.buttonColors(
-                            containerColor =
-                                if (joined) MaterialTheme.colorScheme.error
-                                else MaterialTheme.colorScheme.primary),
-                    modifier = Modifier.testTag(EventScreenTestTags.EVENT_JOIN_BUTTON)) {
-                      Text(
-                          text =
-                              if (joined) {
-                                "Leave"
-                              } else "Join In",
-                          color = MaterialTheme.colorScheme.onPrimary)
-                    }
-              }
->>>>>>> 0f787b1b
-        }
-  }
 }