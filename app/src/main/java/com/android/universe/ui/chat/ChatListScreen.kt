package com.android.universe.ui.chat

import android.R.attr.maxHeight
import androidx.compose.foundation.clickable
import androidx.compose.foundation.layout.Arrangement
import androidx.compose.foundation.layout.BoxWithConstraints
import androidx.compose.foundation.layout.Column
import androidx.compose.foundation.layout.Row
import androidx.compose.foundation.layout.Spacer
import androidx.compose.foundation.layout.defaultMinSize
import androidx.compose.foundation.layout.fillMaxSize
import androidx.compose.foundation.layout.fillMaxWidth
import androidx.compose.foundation.layout.height
import androidx.compose.foundation.layout.padding
import androidx.compose.foundation.layout.wrapContentHeight
import androidx.compose.foundation.lazy.LazyColumn
import androidx.compose.foundation.lazy.items
import androidx.compose.foundation.shape.RoundedCornerShape
import androidx.compose.material.icons.Icons
import androidx.compose.material.icons.automirrored.filled.ArrowRight
import androidx.compose.material3.Icon
import androidx.compose.material3.MaterialTheme
import androidx.compose.material3.Text
import androidx.compose.runtime.Composable
import androidx.compose.runtime.collectAsState
import androidx.compose.runtime.getValue
import androidx.compose.ui.Alignment
import androidx.compose.ui.Alignment.Companion.CenterHorizontally
import androidx.compose.ui.Modifier
import androidx.compose.ui.platform.testTag
import androidx.compose.ui.res.stringResource
import androidx.compose.ui.text.style.TextOverflow
import androidx.compose.ui.unit.Dp
import androidx.compose.ui.unit.dp
import androidx.lifecycle.viewmodel.compose.viewModel
import com.android.universe.R
import com.android.universe.ui.chat.ChatListScreenTestTags.CHAT_ITEM_PREFIX
import com.android.universe.ui.chat.ChatListScreenTestTags.CHAT_LIST_COLUMN
import com.android.universe.ui.chat.ChatListScreenTestTags.CHAT_NAME
import com.android.universe.ui.chat.ChatListScreenTestTags.DISPLAY_TIME_TEXT
import com.android.universe.ui.chat.ChatListScreenTestTags.LAST_MESSAGE_TEXT
import com.android.universe.ui.chat.ChatListScreenTestTags.NO_CHAT_PREVIEW
import com.android.universe.ui.components.LiquidBox
import com.android.universe.ui.components.ScreenLayout
import com.android.universe.ui.navigation.NavigationBottomMenu
import com.android.universe.ui.navigation.NavigationTestTags
import com.android.universe.ui.navigation.Tab
import com.android.universe.ui.theme.Dimensions

object ChatListScreenTestTags {
  const val CHAT_LIST_COLUMN = "chatListColumn"
  const val CHAT_ITEM_PREFIX = "chatPreviewItem_"
  const val CHAT_NAME = "chatName"
  const val LAST_MESSAGE_TEXT = "lastMessageText"
  const val DISPLAY_TIME_TEXT = "displayTimeText"
  const val NO_CHAT_PREVIEW = "noChatPreview"
}

/**
 * A composable function that displays the main screen for the chat list.
 *
 * This screen shows a list of chat previews. Each preview item is clickable and navigates to the
 * corresponding chat conversation. The screen also includes a bottom navigation bar. The chat data
 * is fetched and managed by the [ChatListViewModel].
 *
 * @param userID The ID of the current user, used to initialize the ViewModel.
 * @param onTabSelected A callback function invoked when a tab in the bottom navigation menu is
 *   selected.
 * @param onChatSelected A callback function invoked with the chat ID when a chat preview item is
 *   clicked.
 * @param vm An instance of [ChatListViewModel] that provides the state for this screen. By default,
 *   it's created using `viewModel()` with the provided `userID`.
 */
@Composable
fun ChatListScreen(
    userID: String,
    onTabSelected: (Tab) -> Unit,
    onChatSelected: (chatID: String, chatName: String) -> Unit,
    vm: ChatListViewModel = viewModel { ChatListViewModel(userID = userID) }
) {
  val chatPreviews by vm.chatPreviews.collectAsState()
  ScreenLayout(
      bottomBar = { NavigationBottomMenu(Tab.Chat, onTabSelected) },
      modifier = Modifier.testTag(NavigationTestTags.CHAT_SCREEN)) { paddingValues ->
        if (chatPreviews.isNotEmpty()) {
          LazyColumn(
              horizontalAlignment = CenterHorizontally,
              modifier =
                  Modifier.fillMaxSize()
                      .padding(top = paddingValues.calculateTopPadding())
                      .testTag(CHAT_LIST_COLUMN),
          ) {
            items(items = chatPreviews, key = { it.chatID }) { chatPreview ->
              ChatPreviewItem(chatPreview, onChatSelected)
            }
            item { BottomBarScrollItem(height = paddingValues.calculateBottomPadding()) }
          }
        } else {
<<<<<<< HEAD
          Column(
              horizontalAlignment = CenterHorizontally,
              verticalArrangement = Arrangement.Center,
              modifier = Modifier.fillMaxSize().padding(paddingValues)) {
                Text(
                    text = stringResource(R.string.chat_empty),
                    modifier = Modifier.testTag(NO_CHAT_PREVIEW),
                    color = MaterialTheme.colorScheme.onSurface)
              }
=======
          BoxWithConstraints(modifier = Modifier.fillMaxSize()) {
            val defaultSize = maxHeight * 0.25f

            LiquidBox(
                modifier =
                    Modifier.fillMaxWidth()
                        .wrapContentHeight()
                        .align(Alignment.BottomCenter)
                        .testTag(NO_CHAT_PREVIEW),
                shape =
                    RoundedCornerShape(
                        topStart = Dimensions.RoundedCornerLarge,
                        topEnd = Dimensions.RoundedCornerLarge,
                        bottomStart = 0.dp,
                        bottomEnd = 0.dp)) {
                  Column(
                      modifier =
                          Modifier.fillMaxWidth()
                              .wrapContentHeight()
                              .defaultMinSize(minHeight = defaultSize)
                              .padding(horizontal = Dimensions.PaddingExtraLarge)
                              .padding(top = Dimensions.PaddingExtraLarge),
                      verticalArrangement = Arrangement.Top,
                      horizontalAlignment = Alignment.CenterHorizontally) {
                        Text(
                            text = "Empty Inbox",
                            style = MaterialTheme.typography.titleLarge,
                            color = MaterialTheme.colorScheme.onSurface)

                        Spacer(modifier = Modifier.height(Dimensions.SpacerLarge))

                        Text(
                            text = "Join an event to start chatting!",
                            style = MaterialTheme.typography.bodyLarge,
                            color = MaterialTheme.colorScheme.onSurface)

                        Spacer(Modifier.height(paddingValues.calculateBottomPadding()))
                      }
                }
          }
>>>>>>> 53aff734
        }
      }
}

/**
 * A composable that displays a preview of a single chat conversation. It shows the chat name, the
 * last message, and the time the last message was sent. The entire item is clickable, triggering a
 * navigation event to the full chat screen.
 *
 * @param chatPreview The data object containing information about the chat to display.
 * @param onChatSelected A callback function that is invoked with the chat's ID when the item is
 *   clicked.
 */
@Composable
fun ChatPreviewItem(
    chatPreview: ChatPreview,
    onChatSelected: (chatID: String, chatName: String) -> Unit
) {
  val nodeTestTag = CHAT_ITEM_PREFIX + chatPreview.chatID
  LiquidBox(
      modifier =
          Modifier.fillMaxWidth()
              .padding(
                  top = Dimensions.PaddingMedium,
                  start = Dimensions.PaddingMedium,
                  end = Dimensions.PaddingMedium)
              .clickable { onChatSelected(chatPreview.chatID, chatPreview.chatName) }
              .testTag(nodeTestTag),
      shape = RoundedCornerShape(Dimensions.RoundedCornerSmall)) {
        Row(
            Modifier.fillMaxWidth().padding(vertical = Dimensions.PaddingMedium),
            horizontalArrangement = Arrangement.SpaceBetween) {
              Column(modifier = Modifier.weight(1f).padding(start = Dimensions.PaddingMedium)) {
                Text(
                    text = chatPreview.chatName,
                    style = MaterialTheme.typography.titleMedium,
                    maxLines = 1,
                    overflow = TextOverflow.Ellipsis,
                    color = MaterialTheme.colorScheme.onSurface,
                    modifier = Modifier.testTag(nodeTestTag + CHAT_NAME))
                Spacer(modifier = Modifier.height(Dimensions.SpacerMedium))
                Row(
                    modifier = Modifier.fillMaxWidth(),
                    verticalAlignment = Alignment.CenterVertically,
                    horizontalArrangement = Arrangement.SpaceBetween) {
                      Text(
                          text = chatPreview.lastMessage.value?.message ?: "Empty in here ...",
                          style = MaterialTheme.typography.bodyMedium,
                          maxLines = 1,
                          overflow = TextOverflow.Ellipsis,
                          color = MaterialTheme.colorScheme.onSurface,
                          modifier =
                              Modifier.testTag(nodeTestTag + LAST_MESSAGE_TEXT).weight(weight = 1f))
                      chatPreview.lastMessage.value?.let {
                        Text(
                            text = it.getDisplayTime(),
                            style = MaterialTheme.typography.labelMedium,
                            color = MaterialTheme.colorScheme.onSurface,
                            modifier =
                                Modifier.padding(
                                        top = Dimensions.PaddingSmall,
                                        start = Dimensions.PaddingMedium)
                                    .testTag(nodeTestTag + DISPLAY_TIME_TEXT))
                      }
                    }
              }
              Column(Modifier.align(Alignment.CenterVertically)) {
                Icon(
                    imageVector = Icons.AutoMirrored.Filled.ArrowRight,
                    contentDescription = null,
                    tint = MaterialTheme.colorScheme.onSurface)
              }
            }
      }
}

/**
 * A spacer list item used to provide scrollable space above a bottom bar. It ensures the real last
 * content item can scroll fully above the bottom bar instead of being obscured by it.
 *
 * @param height The bottom padding provided by the Scaffold (usually `innerPadding`) that matches
 *   the height of the bottom bar.
 */
@Composable
fun BottomBarScrollItem(height: Dp) {
  Spacer(Modifier.height(height))
}<|MERGE_RESOLUTION|>--- conflicted
+++ resolved
@@ -96,17 +96,6 @@
             item { BottomBarScrollItem(height = paddingValues.calculateBottomPadding()) }
           }
         } else {
-<<<<<<< HEAD
-          Column(
-              horizontalAlignment = CenterHorizontally,
-              verticalArrangement = Arrangement.Center,
-              modifier = Modifier.fillMaxSize().padding(paddingValues)) {
-                Text(
-                    text = stringResource(R.string.chat_empty),
-                    modifier = Modifier.testTag(NO_CHAT_PREVIEW),
-                    color = MaterialTheme.colorScheme.onSurface)
-              }
-=======
           BoxWithConstraints(modifier = Modifier.fillMaxSize()) {
             val defaultSize = maxHeight * 0.25f
 
@@ -139,7 +128,7 @@
                         Spacer(modifier = Modifier.height(Dimensions.SpacerLarge))
 
                         Text(
-                            text = "Join an event to start chatting!",
+														text = stringResource(R.string.chat_empty),
                             style = MaterialTheme.typography.bodyLarge,
                             color = MaterialTheme.colorScheme.onSurface)
 
@@ -147,7 +136,6 @@
                       }
                 }
           }
->>>>>>> 53aff734
         }
       }
 }
