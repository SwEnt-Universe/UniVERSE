--- conflicted
+++ resolved
@@ -60,13 +60,9 @@
   val ElevationCard = 4.dp
 
   // Corner radii
-<<<<<<< HEAD
   val RoundedCorner = 8.dp // General rounded corners
+  val RoundedCornerMedium = 24.dp
   val RoundedCornerLarge = 30.dp // Cards, LiquidBoxes
-=======
-  val RoundedCorner = 8.dp
-  val RoundedCornerMedium = 24.dp
->>>>>>> 0f787b1b
 
   // Thickness
   val ThicknessMedium = 2.dp
