package com.android.universe.ui.eventCreation

import android.graphics.Bitmap
import android.graphics.BitmapFactory
import android.net.Uri
import androidx.activity.compose.rememberLauncherForActivityResult
import androidx.activity.result.contract.ActivityResultContracts
import androidx.compose.foundation.Image
import androidx.compose.foundation.background
import androidx.compose.foundation.border
import androidx.compose.foundation.layout.Arrangement
import androidx.compose.foundation.layout.Box
import androidx.compose.foundation.layout.Column
import androidx.compose.foundation.layout.ExperimentalLayoutApi
import androidx.compose.foundation.layout.FlowRow
import androidx.compose.foundation.layout.Row
import androidx.compose.foundation.layout.Spacer
import androidx.compose.foundation.layout.fillMaxSize
import androidx.compose.foundation.layout.fillMaxWidth
import androidx.compose.foundation.layout.height
import androidx.compose.foundation.layout.padding
import androidx.compose.foundation.layout.size
import androidx.compose.foundation.layout.width
import androidx.compose.foundation.rememberScrollState
import androidx.compose.foundation.shape.RoundedCornerShape
import androidx.compose.foundation.verticalScroll
import androidx.compose.material.icons.Icons
import androidx.compose.material.icons.filled.Create
import androidx.compose.material.icons.filled.Image
import androidx.compose.material3.Button
import androidx.compose.material3.ButtonDefaults
import androidx.compose.material3.Icon
import androidx.compose.material3.IconButton
import androidx.compose.material3.MaterialTheme
import androidx.compose.material3.OutlinedTextField
import androidx.compose.material3.Scaffold
import androidx.compose.material3.Surface
import androidx.compose.material3.Text
import androidx.compose.runtime.Composable
import androidx.compose.runtime.collectAsState
import androidx.compose.runtime.getValue
import androidx.compose.runtime.mutableStateOf
import androidx.compose.runtime.produceState
import androidx.compose.runtime.remember
import androidx.compose.runtime.setValue
import androidx.compose.ui.Alignment
import androidx.compose.ui.Modifier
import androidx.compose.ui.draw.clip
import androidx.compose.ui.focus.onFocusChanged
import androidx.compose.ui.graphics.Color
import androidx.compose.ui.graphics.asImageBitmap
import androidx.compose.ui.layout.ContentScale
import androidx.compose.ui.platform.LocalContext
import androidx.compose.ui.platform.testTag
import androidx.compose.ui.unit.dp
import androidx.lifecycle.viewmodel.compose.viewModel
import com.android.universe.di.DefaultDP
import com.android.universe.model.location.Location
<<<<<<< HEAD
import com.android.universe.ui.common.DatePickerField
=======
import com.android.universe.ui.theme.Dimensions
>>>>>>> 707b4bbc
import com.google.firebase.auth.FirebaseAuth
import kotlinx.coroutines.withContext

/** All the tags that are used to test the EventCreation screen. */
object EventCreationTestTags {
  const val EVENT_TITLE_TEXT_FIELD = "EventTitleTextField"
  const val EVENT_DESCRIPTION_TEXT_FIELD = "EventDescriptionTextField"
  const val EVENT_DAY_TEXT_FIELD = "EventDayTextField"
  const val EVENT_MONTH_TEXT_FIELD = "EventMonthTextField"
  const val EVENT_YEAR_TEXT_FIELD = "EventYearTextField"
  const val EVENT_HOUR_TEXT_FIELD = "EventHourTextField"
  const val EVENT_MINUTE_TEXT_FIELD = "EventMinuteTextField"
  const val ADD_TAG_BUTTON = "AddTagButton"
  const val TAG = "tags"
  const val IMAGE_EVENT = "image_event"
  const val EDIT_IMAGE_ICON = "edit_image_icon"
  const val IMAGE_ICON = "image_icon"
  const val DELETE_IMAGE_BUTTON = "delete_image_button"
  const val SAVE_EVENT_BUTTON = "SaveEventButton"
  const val ERROR_TITLE = "ErrorTitle"
  const val ERROR_DESCRIPTION = "ErrorDescription"
  const val ERROR_DAY = "ErrorDay"
  const val ERROR_MONTH = "ErrorMonth"
  const val ERROR_YEAR = "ErrorYear"
  const val ERROR_HOUR = "ErrorHour"
  const val ERROR_MINUTE = "ErrorMinute"
}

/**
 * returns a OutlinedTextField with all the parameters given.
 *
 * @param modifier the modifier to apply.
 * @param value the string to print on the textField.
 * @param onValueChange the function to call when the value change.
 * @param label the string to display at the top of the textField.
 * @param errorMessage the message to display when there is an error.
 * @param errorModifier the modifier for the Text error message.
 * @param singleLine the boolean true when we want to display the value is one single Line.
 */
@Composable
private fun TextFieldEventCreation(
    modifier: Modifier = Modifier,
    value: String = "",
    onValueChange: (String) -> Unit = {},
    label: String = "",
    errorMessage: String? = "",
    errorModifier: Modifier = Modifier,
    singleLine: Boolean = true
) {
  var hasBeenTouched by remember { mutableStateOf(false) }

  val isError =
      if (hasBeenTouched) {
        errorMessage != null
      } else {
        false
      }
  OutlinedTextField(
      modifier =
          modifier.onFocusChanged { focusState ->
            if (focusState.isFocused && !hasBeenTouched) {
              hasBeenTouched = true
            }
          },
      value = value,
      onValueChange = onValueChange,
      isError = isError,
      supportingText =
          if (isError) {
            { Text(errorMessage!!, modifier = errorModifier) }
          } else {
            null
          },
      label = { Text(label) },
      singleLine = singleLine)
}

/**
 * Screen for the Event creation
 *
 * The user can enter a name, a description, a day, a month, a year, a hour and a minute for his
 * event. The user can also click on the button 'Add tags' to add tags that correspond to his
 * events. The user can see the selectedTags in the screen. A save tag button is displayed at the
 * button to save the Event with the parameters that have been selected
 *
 * @param eventCreationViewModel the viewModel.
 * @param location the location of the event.
 * @param onSave the callBack to call when the user click on the 'Save Event' button.
 * @param onAddTag the callBack to call when the user click on the 'Add Tag' button.
 */
@OptIn(ExperimentalLayoutApi::class)
@Composable
fun EventCreationScreen(
    eventCreationViewModel: EventCreationViewModel = viewModel(),
    location: Location,
    onSave: () -> Unit = {},
    onAddTag: () -> Unit = {}
) {
  val uiState = eventCreationViewModel.uiStateEventCreation.collectAsState()
  val tags = eventCreationViewModel.eventTags.collectAsState()
  val eventImage = uiState.value.eventPicture
  Scaffold(
      content = { paddingValues ->
        Column(modifier = Modifier.padding(paddingValues)) {
          val context = LocalContext.current
          val bitmap =
              produceState<Bitmap?>(initialValue = null, eventImage) {
                    value =
                        if (eventImage != null) {
                          withContext(DefaultDP.io) {
                            BitmapFactory.decodeByteArray(
                                uiState.value.eventPicture, 0, eventImage.size)
                          }
                        } else {
                          null
                        }
                  }
                  .value
          // Event Image box with image selection
          Box(
              modifier =
                  Modifier.align(Alignment.CenterHorizontally)
                      .clip(RoundedCornerShape(16.dp))
                      .height(140.dp)
                      .width(220.dp)
                      .background(MaterialTheme.colorScheme.surface, RoundedCornerShape(16.dp))
                      .border(
                          2.dp, MaterialTheme.colorScheme.onSurface, RoundedCornerShape(16.dp))) {
                // If there is no image we display an Image Icon.
                if (bitmap == null) {
                  Icon(
                      tint = MaterialTheme.colorScheme.onSurface,
                      contentDescription = "Image",
                      imageVector = Icons.Filled.Image,
                      modifier =
                          Modifier.size(Dimensions.IconSizeLarge)
                              .align(Alignment.Center)
                              .testTag(EventCreationTestTags.IMAGE_ICON))
                } else {
                  Image(
                      bitmap = bitmap.asImageBitmap(),
                      contentDescription = "Selected image",
                      modifier =
                          Modifier.clip(RoundedCornerShape(16.dp))
                              .align(Alignment.Center)
                              .fillMaxSize()
                              .testTag(EventCreationTestTags.IMAGE_EVENT),
                      contentScale = ContentScale.Crop)
                }
                // The launcher to launch the image selection.
                val launcher =
                    rememberLauncherForActivityResult(
                        contract = ActivityResultContracts.GetContent()) { uri: Uri? ->
                          uri?.let { selectedUri ->
                            eventCreationViewModel.setImage(context, selectedUri)
                          }
                        }
                IconButton(
                    onClick = { launcher.launch("image/*") },
                    modifier =
                        Modifier.align(Alignment.BottomEnd)
                            .size(Dimensions.IconSizeLarge)
                            .testTag(EventCreationTestTags.EDIT_IMAGE_ICON)) {
                      Icon(
                          contentDescription = "Image",
                          imageVector = Icons.Filled.Create,
                      )
                    }
              }
          Button(
              onClick = { eventCreationViewModel.setImage(context = context, uri = null) },
              modifier =
                  Modifier.padding(vertical = Dimensions.PaddingMedium)
                      .width(150.dp)
                      .height(40.dp)
                      .align(Alignment.CenterHorizontally)
                      .testTag(EventCreationTestTags.DELETE_IMAGE_BUTTON)) {
                Text("Remove Image")
              }
          TextFieldEventCreation(
              modifier =
                  Modifier.testTag(EventCreationTestTags.EVENT_TITLE_TEXT_FIELD)
                      .fillMaxWidth()
                      .padding(Dimensions.PaddingLarge),
              value = uiState.value.name,
              onValueChange = { name -> eventCreationViewModel.setEventName(name) },
              label = "Event Title",
              errorMessage = uiState.value.titleError,
              errorModifier = Modifier.testTag(EventCreationTestTags.ERROR_TITLE))
          TextFieldEventCreation(
              modifier =
                  Modifier.testTag(EventCreationTestTags.EVENT_DESCRIPTION_TEXT_FIELD)
                      .fillMaxWidth()
                      .padding(Dimensions.PaddingMedium)
                      .height(120.dp),
              value = uiState.value.description ?: "",
              onValueChange = { description ->
                eventCreationViewModel.setEventDescription(description)
              },
              label = "Event Description",
              errorMessage = null,
              errorModifier = Modifier.testTag(EventCreationTestTags.ERROR_DESCRIPTION),
              singleLine = false)
<<<<<<< HEAD
          Spacer(modifier = Modifier.height(12.dp))
            DatePickerField(
                //TODO
                label = "Event date",
                onDateSelected = { date ->
                    eventCreationViewModel.setDate(date)
                }
            )
          Row(
              modifier = Modifier.fillMaxWidth().padding(paddingValues),
              horizontalArrangement = Arrangement.Center) {
                TextFieldEventCreation(
                    modifier =
                        Modifier.testTag(EventCreationTestTags.EVENT_HOUR_TEXT_FIELD).width(120.dp),
                    value = uiState.value.hour,
                    onValueChange = { hour -> eventCreationViewModel.setEventHour(hour) },
                    label = "Hour",
                    errorMessage = uiState.value.hourError,
                    errorModifier = Modifier.testTag(EventCreationTestTags.ERROR_HOUR))
=======
          Row(modifier = Modifier.padding(Dimensions.PaddingSmall)) {
            TextFieldEventCreation(
                modifier =
                    Modifier.testTag(EventCreationTestTags.EVENT_DAY_TEXT_FIELD)
                        .weight(1f)
                        .padding(Dimensions.PaddingLarge),
                value = uiState.value.day,
                onValueChange = { day -> eventCreationViewModel.setEventDay(day) },
                label = "Day",
                errorMessage = uiState.value.dayError,
                errorModifier = Modifier.testTag(EventCreationTestTags.ERROR_DAY))
            TextFieldEventCreation(
                modifier =
                    Modifier.testTag(EventCreationTestTags.EVENT_MONTH_TEXT_FIELD)
                        .weight(1f)
                        .padding(Dimensions.PaddingLarge),
                value = uiState.value.month,
                onValueChange = { month -> eventCreationViewModel.setEventMonth(month) },
                label = "Month",
                errorMessage = uiState.value.monthError,
                errorModifier = Modifier.testTag(EventCreationTestTags.ERROR_MONTH))
            TextFieldEventCreation(
                modifier =
                    Modifier.testTag(EventCreationTestTags.EVENT_YEAR_TEXT_FIELD)
                        .weight(1f)
                        .padding(Dimensions.PaddingLarge),
                value = uiState.value.year,
                onValueChange = { year -> eventCreationViewModel.setEventYear(year) },
                label = "Year",
                errorMessage = uiState.value.yearError,
                errorModifier = Modifier.testTag(EventCreationTestTags.ERROR_YEAR))
          }
          Row(modifier = Modifier.fillMaxWidth(), horizontalArrangement = Arrangement.Center) {
            TextFieldEventCreation(
                modifier =
                    Modifier.testTag(EventCreationTestTags.EVENT_HOUR_TEXT_FIELD).width(120.dp),
                value = uiState.value.hour,
                onValueChange = { hour -> eventCreationViewModel.setEventHour(hour) },
                label = "Hour",
                errorMessage = uiState.value.hourError,
                errorModifier = Modifier.testTag(EventCreationTestTags.ERROR_HOUR))
>>>>>>> 707b4bbc

            Spacer(modifier = Modifier.width(Dimensions.PaddingLarge))
            TextFieldEventCreation(
                modifier =
                    Modifier.testTag(EventCreationTestTags.EVENT_MINUTE_TEXT_FIELD).width(120.dp),
                value = uiState.value.minute,
                onValueChange = { minute -> eventCreationViewModel.setEventMinute(minute) },
                label = "Minute",
                errorMessage = uiState.value.minuteError,
                errorModifier = Modifier.testTag(EventCreationTestTags.ERROR_MINUTE))
          }
          Row(modifier = Modifier.padding(Dimensions.PaddingMedium)) {
            Text(
                "Selected Tags:",
                modifier =
                    Modifier.padding(
                        horizontal = Dimensions.PaddingLarge,
                        vertical = Dimensions.PaddingExtraLarge))

            Button(
                onClick = { onAddTag() },
                colors =
                    ButtonDefaults.buttonColors(
                        containerColor = Color.Gray, contentColor = Color.White),
                modifier =
                    Modifier.testTag(EventCreationTestTags.ADD_TAG_BUTTON)
                        .padding(vertical = Dimensions.PaddingLarge, horizontal = 0.dp)) {
                  Text("Add Tags")
                }
          }
          FlowRow(
              modifier =
                  Modifier.fillMaxWidth()
                      .weight(1f)
                      .verticalScroll(rememberScrollState())
                      .padding(horizontal = Dimensions.PaddingMedium),
              horizontalArrangement = Arrangement.spacedBy(8.dp),
              verticalArrangement = Arrangement.spacedBy(4.dp)) {
                tags.value.toList().forEach { tag ->
                  Surface(
                      modifier = Modifier.testTag(EventCreationTestTags.TAG),
                      color = MaterialTheme.colorScheme.primary,
                      shape = RoundedCornerShape(50)) {
                        Text(
                            text = tag.displayName,
                            modifier =
                                Modifier.padding(
                                    horizontal = Dimensions.PaddingMedium,
                                    vertical = Dimensions.PaddingMedium))
                      }
                }
              }
          Button(
              modifier =
                  Modifier.testTag(EventCreationTestTags.SAVE_EVENT_BUTTON)
                      .fillMaxWidth()
                      .padding(16.dp),
              onClick = {
                val currentUser = FirebaseAuth.getInstance().currentUser?.uid
                if (currentUser != null) {
                  eventCreationViewModel.saveEvent(location = location, uid = currentUser)
                  onSave()
                }
              },
              enabled = eventCreationViewModel.validateAll()) {
                Text("Save Event")
              }
        }
      })
}<|MERGE_RESOLUTION|>--- conflicted
+++ resolved
@@ -56,11 +56,7 @@
 import androidx.lifecycle.viewmodel.compose.viewModel
 import com.android.universe.di.DefaultDP
 import com.android.universe.model.location.Location
-<<<<<<< HEAD
-import com.android.universe.ui.common.DatePickerField
-=======
 import com.android.universe.ui.theme.Dimensions
->>>>>>> 707b4bbc
 import com.google.firebase.auth.FirebaseAuth
 import kotlinx.coroutines.withContext
 
@@ -264,27 +260,6 @@
               errorMessage = null,
               errorModifier = Modifier.testTag(EventCreationTestTags.ERROR_DESCRIPTION),
               singleLine = false)
-<<<<<<< HEAD
-          Spacer(modifier = Modifier.height(12.dp))
-            DatePickerField(
-                //TODO
-                label = "Event date",
-                onDateSelected = { date ->
-                    eventCreationViewModel.setDate(date)
-                }
-            )
-          Row(
-              modifier = Modifier.fillMaxWidth().padding(paddingValues),
-              horizontalArrangement = Arrangement.Center) {
-                TextFieldEventCreation(
-                    modifier =
-                        Modifier.testTag(EventCreationTestTags.EVENT_HOUR_TEXT_FIELD).width(120.dp),
-                    value = uiState.value.hour,
-                    onValueChange = { hour -> eventCreationViewModel.setEventHour(hour) },
-                    label = "Hour",
-                    errorMessage = uiState.value.hourError,
-                    errorModifier = Modifier.testTag(EventCreationTestTags.ERROR_HOUR))
-=======
           Row(modifier = Modifier.padding(Dimensions.PaddingSmall)) {
             TextFieldEventCreation(
                 modifier =
@@ -326,7 +301,6 @@
                 label = "Hour",
                 errorMessage = uiState.value.hourError,
                 errorModifier = Modifier.testTag(EventCreationTestTags.ERROR_HOUR))
->>>>>>> 707b4bbc
 
             Spacer(modifier = Modifier.width(Dimensions.PaddingLarge))
             TextFieldEventCreation(
