--- conflicted
+++ resolved
@@ -99,13 +99,6 @@
 ) {
   val uiState by viewModel.uiState.collectAsState()
   val selectedEvent by viewModel.selectedEvent.collectAsState()
-<<<<<<< HEAD
-=======
-  val selectedCreator by viewModel.selectedCreator.collectAsState()
-  val layerBackdrop = LocalLayerBackdrop.current
-  var mapViewInstance by remember { mutableStateOf<MapView?>(null) }
-  var tomTomMap by remember { mutableStateOf<TomTomMap?>(null) }
->>>>>>> 7c8bf115
   var showMapModal by remember { mutableStateOf(false) }
 
   // --- 1. Permissions & Initialization ---
@@ -172,7 +165,6 @@
       bottomBar = {
         NavigationBottomMenu(selectedTab = Tab.Map, onTabSelected = { tab -> onTabSelected(tab) })
       }) { padding ->
-<<<<<<< HEAD
         MapBox(uiState = uiState) {
           // Create Event Button
           AddEventButton(onClick = { showMapModal = true }, boxScope = this, padding = padding)
@@ -186,102 +178,6 @@
           uiState.error?.let { errorMessage ->
             Snackbar(modifier = Modifier.align(Alignment.BottomCenter).padding(padding)) {
               Text(errorMessage)
-=======
-        Box(
-            modifier =
-                Modifier.fillMaxSize()
-                    .then(
-                        if (uiState.isMapInteractive)
-                            Modifier.testTag(MapScreenTestTags.INTERACTABLE)
-                        else Modifier)) {
-              TomTomMapComposable(
-                  modifier = Modifier.fillMaxSize().layerBackdrop(layerBackdrop),
-                  onMapViewReady = { mapViewInstance = it },
-                  onMapReady = { map ->
-                    tomTomMap = map
-
-                    // --- 4. Map Initialization Sequence ---
-                    map.initLocationProvider(viewModel.locationProvider)
-
-                    map.setMarkerSettings()
-
-                    map.setUpMapListeners(
-                        mode = mode,
-                        onLocationSelected = onLocationSelected,
-                        onMapClick = { viewModel.onMapClick() },
-                        onMapLongClick = { geo ->
-                          viewModel.onMapLongClick(geo.latitude, geo.longitude)
-                        },
-                        onMarkerClick = { marker ->
-                          markerToEvent[marker.tag]?.let { event ->
-                            viewModel.onMarkerClick(event)
-                            true
-                          } ?: false
-                        },
-                        onCameraChange = { pos, zoom -> viewModel.onCameraStateChange(pos, zoom) })
-
-                    map.setInitialCamera(uiState.cameraPosition, uiState.zoomLevel)
-                    viewModel.nowInteractable()
-                  })
-
-              // TEST BACKDOOR
-              if (TestFlags.enableMapBackdoor) {
-                Box(
-                    modifier =
-                        Modifier.fillMaxSize().testTag("test_select_location_backdoor").clickable {
-                          val cam = tomTomMap?.cameraPosition?.position
-                          onLocationSelected(cam?.latitude ?: 46.52, cam?.longitude ?: 6.63)
-                        })
-              }
-
-              Box(
-                  modifier =
-                      Modifier.align(Alignment.BottomStart)
-                          .padding(
-                              bottom = padding.calculateBottomPadding(),
-                              start = Dimensions.PaddingExtraLarge)) {
-                    LiquidButton(
-                        onClick = { showMapModal = true },
-                        height = 56f,
-                        width = 56f,
-                        modifier = Modifier.testTag(MapScreenTestTags.CREATE_EVENT_BUTTON)) {
-                          Text("+", color = MaterialTheme.colorScheme.onBackground)
-                        }
-                  }
-
-              // Overlays
-              if (uiState.isLoading) {
-                CircularProgressIndicator(
-                    modifier =
-                        Modifier.align(Alignment.Center)
-                            .testTag(MapScreenTestTags.LOADING_INDICATOR))
-              }
-
-              uiState.error?.let { errorMessage ->
-                Snackbar(modifier = Modifier.align(Alignment.BottomCenter).padding(padding)) {
-                  Text(errorMessage)
-                }
-              }
-
-              selectedEvent?.let { event ->
-                EventInfoPopup(
-                    modifier = Modifier.padding(padding),
-                    event = event,
-                    creator = selectedCreator ?: "",
-                    isUserParticipant = viewModel.isUserParticipant(event),
-                    onDismiss = { viewModel.selectEvent(null) },
-                    onChatNavigate = onChatNavigate,
-                    onToggleEventParticipation = { viewModel.toggleEventParticipation(event) })
-              }
-              MapCreateEventModal(
-                  isPresented = showMapModal,
-                  onDismissRequest = { showMapModal = false },
-                  onAiCreate = { viewModel.generateAiEventAroundUser() },
-                  onManualCreate = {
-                    onNavigateToEventCreation()
-                    showMapModal = false
-                  })
->>>>>>> 7c8bf115
             }
           }
 
@@ -289,7 +185,6 @@
             EventInfoPopup(
                 modifier = Modifier.padding(padding),
                 event = event,
-                isUserParticipant = viewModel.isUserParticipant(event),
                 onDismiss = { viewModel.selectEvent(null) },
                 onChatNavigate = onChatNavigate,
                 onToggleEventParticipation = { viewModel.toggleEventParticipation(event) })
