package com.android.universe.ui.map

import android.Manifest
import android.content.Context
import android.content.pm.PackageManager
import androidx.activity.compose.rememberLauncherForActivityResult
import androidx.activity.result.contract.ActivityResultContracts
import androidx.compose.foundation.layout.Box
import androidx.compose.foundation.layout.BoxScope
import androidx.compose.foundation.layout.PaddingValues
import androidx.compose.foundation.layout.fillMaxSize
import androidx.compose.foundation.layout.padding
import androidx.compose.material3.CircularProgressIndicator
import androidx.compose.material3.MaterialTheme
import androidx.compose.material3.Snackbar
import androidx.compose.material3.Text
import androidx.compose.runtime.Composable
import androidx.compose.runtime.LaunchedEffect
import androidx.compose.runtime.collectAsState
import androidx.compose.runtime.getValue
import androidx.compose.runtime.mutableStateOf
import androidx.compose.runtime.remember
import androidx.compose.runtime.setValue
import androidx.compose.ui.Alignment
import androidx.compose.ui.Modifier
import androidx.compose.ui.platform.LocalContext
import androidx.compose.ui.platform.testTag
import androidx.compose.ui.tooling.preview.Preview
import androidx.core.content.ContextCompat
import androidx.lifecycle.viewmodel.compose.viewModel
import com.android.universe.model.event.EventRepositoryProvider
import com.android.universe.model.event.EventTemporaryRepositoryProvider
import com.android.universe.model.location.Location
import com.android.universe.model.location.TomTomLocationRepository
import com.android.universe.model.user.UserRepositoryProvider
import com.android.universe.ui.components.LiquidButton
import com.android.universe.ui.components.ScreenLayoutWithBox
import com.android.universe.ui.navigation.FlowBottomMenu
import com.android.universe.ui.navigation.FlowTab
import com.android.universe.ui.navigation.NavigationBottomMenu
import com.android.universe.ui.navigation.NavigationTestTags
import com.android.universe.ui.navigation.Tab
import com.android.universe.ui.theme.Dimensions
import com.tomtom.sdk.location.GeoPoint

object MapScreenTestTags {
  const val MAP_VIEW = "map_view"
  const val INTERACTABLE = "interactable"
  const val LOADING_INDICATOR = "loading_indicator"
  const val CREATE_EVENT_BUTTON = "create_event_button"
  const val EVENT_INFO_POPUP = "event_info_popup"
  const val EVENT_JOIN_LEAVE_BUTTON = "event_join_leave_button"
}

/**
 * Defines the interaction mode of the map UI.
 * - `NORMAL`: Standard browsing mode where users can pan/zoom the map and view events.
 * - `SELECT_LOCATION`: Special mode used when creating an event, allowing the user to pick a
 *   specific location by clicking on the map.
 */
enum class MapMode {
  NORMAL,
  SELECT_LOCATION
}

/**
 * The main screen composable for displaying a map with event markers.
 *
 * This screen handles location permissions, initializes the map, displays event markers, and
 * manages user interactions such as selecting events and creating new ones.
 *
 * @param uid The unique identifier for the current user.
 * @param onTabSelected A callback function invoked when a tab in the bottom navigation menu is
 *   selected.
 * @param context The Android context, defaulting to the current LocalContext.
 * @param onNavigateToEventCreation Invoked when the user chooses manual event creation.
 * @param preselectedEventId An optional event ID to preselect and focus on when the map loads.
 * @param preselectedLocation An optional location to preselect and focus on when the map loads.
 * @param onChatNavigate A callback function invoked when navigating to a chat, with event ID and
 *   title as parameters.
 * @param viewModel The [MapViewModel] that provides the state for the screen. Defaults to a
 *   ViewModel instance initialized with necessary repositories.
 */
@Composable
fun MapScreen(
    uid: String,
    onTabSelected: (Tab) -> Unit,
    onNavigateToEventCreation: () -> Unit,
    context: Context = LocalContext.current,
    preselectedEventId: String? = null,
    preselectedLocation: Location? = null,
    onChatNavigate: (eventId: String, eventTitle: String) -> Unit = { _, _ -> },
    onLocationSelected: (Double, Double) -> Unit = { _, _ -> },
    viewModel: MapViewModel = viewModel {
      MapViewModel(
          context,
          context.getSharedPreferences("map_pref", Context.MODE_PRIVATE),
          TomTomLocationRepository(context),
          EventRepositoryProvider.repository,
          eventTemporaryRepository = EventTemporaryRepositoryProvider.repository,
          UserRepositoryProvider.repository,
      )
    }
) {
  val uiState by viewModel.uiState.collectAsState()
  val selectedEvent by viewModel.selectedEvent.collectAsState()
  var showMapModal by remember { mutableStateOf(false) }
<<<<<<< HEAD
  val theme = isSystemInDarkTheme()
  val preview = viewModel.previewEvent.collectAsState()
=======
>>>>>>> 0a6e8312

  // --- 1. Permissions & Initialization ---

  val permissionLauncher =
      rememberLauncherForActivityResult(
          contract = ActivityResultContracts.RequestMultiplePermissions(),
          onResult = { permissions ->
            val fineLocationGranted = permissions[Manifest.permission.ACCESS_FINE_LOCATION] ?: false
            val coarseLocationGranted =
                permissions[Manifest.permission.ACCESS_COARSE_LOCATION] ?: false
            if (fineLocationGranted && coarseLocationGranted && uiState.isMapInteractive) {
              viewModel.onPermissionGranted()
            }
          })

  LaunchedEffect(uiState.isMapInteractive) {
    viewModel.init(uid, onLocationSelected) // Start polling, etc.
    val hasFine =
        ContextCompat.checkSelfPermission(context, Manifest.permission.ACCESS_FINE_LOCATION) ==
            PackageManager.PERMISSION_GRANTED
    val hasCoarse =
        ContextCompat.checkSelfPermission(context, Manifest.permission.ACCESS_COARSE_LOCATION) ==
            PackageManager.PERMISSION_GRANTED

    if (hasFine && hasCoarse && uiState.isMapInteractive) {
      viewModel.onPermissionGranted()
    } else {
      permissionLauncher.launch(
          arrayOf(
              Manifest.permission.ACCESS_FINE_LOCATION, Manifest.permission.ACCESS_COARSE_LOCATION))
    }
  }

  LaunchedEffect(uiState.mapMode) { viewModel.updateLongClickListener(onLocationSelected) }

  // --- 2. Reactive Updates (Side Effects) ---

  // Sync Markers
  LaunchedEffect(uiState.markers, uiState.isMapInteractive) {
    viewModel.syncEventMarkers(uiState.markers)
  }

  // Sync Selection
  LaunchedEffect(uiState.selectedLocation) {
    viewModel.syncSelectedLocationMarker(uiState.selectedLocation)
  }

  // Handle direct event link: auto-focus and open popup
  LaunchedEffect(preselectedEventId, preselectedLocation) {
    if (preselectedEventId != null && preselectedLocation != null) {
      val target = GeoPoint(preselectedLocation.latitude, preselectedLocation.longitude)
      viewModel.onCameraMoveRequest(target)

      // --- Select event to show popup ---
      val matched = uiState.markers.firstOrNull { it.event.id == preselectedEventId }?.event
      if (matched != null) {
        viewModel.selectEvent(matched)
      }
    }
  }

  // Listen for camera-center requests. Performs centering and clears request.
  LaunchedEffect(uiState.pendingCameraCenter, uiState.isMapInteractive) {
    val target = uiState.pendingCameraCenter
    if (target != null && uiState.isMapInteractive) {
      viewModel.onCameraMoveRequest(target)
      viewModel.clearPendingCameraCenter()
    }
  }

  // --- 3. UI Structure ---
  ScreenLayoutWithBox(
      modifier = Modifier.testTag(NavigationTestTags.MAP_SCREEN),
      bottomBar = {
        NavigationBottomMenu(selectedTab = Tab.Map, onTabSelected = { tab -> onTabSelected(tab) })
      }) { padding ->
        MapBox(uiState = uiState) {
          // Create Event Button
          AddEventButton(onClick = { showMapModal = true }, boxScope = this, padding = padding)
          // Overlays
          if (uiState.isLoading) {
            CircularProgressIndicator(
                modifier =
                    Modifier.align(Alignment.Center).testTag(MapScreenTestTags.LOADING_INDICATOR))
          }

          uiState.error?.let { errorMessage ->
            Snackbar(modifier = Modifier.align(Alignment.BottomCenter).padding(padding)) {
              Text(errorMessage)
            }
          }

          selectedEvent.let {
            val isPreview = preview.value != null
            if (it is MapViewModel.EventSelectionState.Selected)
                EventInfoPopup(
                    modifier = Modifier.padding(padding),
                    event = it.event,
                    creator = it.creator,
                    onDismiss = { viewModel.selectEvent(null) },
                    onChatNavigate = onChatNavigate,
                    isUserParticipant = viewModel.isUserParticipant(it.event),
                    onToggleEventParticipation = { viewModel.toggleEventParticipation(it.event) },
                    isPreview = isPreview,
                    bottomBar =
                        if (isPreview) {
                          {
                            FlowBottomMenu(
                                flowTabs =
                                    listOf(
                                        FlowTab.Back { viewModel.rejectPreview() },
                                        FlowTab.Confirm(
                                            { viewModel.acceptPreview() }, enabled = true)))
                          }
                        } else null)
          }

          MapCreateEventModal(
              isPresented = showMapModal,
              onDismissRequest = { showMapModal = false },
              onAiCreate = { viewModel.generateAiEventAroundUser() },
              onManualCreate = {
                onNavigateToEventCreation()
                showMapModal = false
              })
        }
      }
}

@Composable
private fun MapBox(
    modifier: Modifier = Modifier,
    contentAlignment: Alignment = Alignment.TopStart,
    propagateMinConstraints: Boolean = false,
    uiState: MapUiState,
    content: @Composable (BoxScope.() -> Unit)
) {
  Box(
      modifier =
          modifier
              .fillMaxSize()
              .then(
                  if (uiState.isMapInteractive) Modifier.testTag(MapScreenTestTags.INTERACTABLE)
                  else Modifier),
      contentAlignment = contentAlignment,
      propagateMinConstraints = propagateMinConstraints,
      content = content)
}

@Composable
private fun AddEventButton(onClick: () -> Unit, boxScope: BoxScope, padding: PaddingValues) {
  boxScope.apply {
    Box(
        modifier =
            Modifier.align(Alignment.BottomStart)
                .padding(
                    bottom = padding.calculateBottomPadding(),
                    start = Dimensions.PaddingExtraLarge)) {
          LiquidButton(
              onClick = onClick,
              height = 56f,
              width = 56f,
              modifier = Modifier.testTag(MapScreenTestTags.CREATE_EVENT_BUTTON)) {
                Text("+", color = MaterialTheme.colorScheme.onBackground)
              }
        }
  }
}

@Preview
@Composable
fun mapPreview() {
  Box(modifier = Modifier.fillMaxSize()) {}
}<|MERGE_RESOLUTION|>--- conflicted
+++ resolved
@@ -105,11 +105,7 @@
   val uiState by viewModel.uiState.collectAsState()
   val selectedEvent by viewModel.selectedEvent.collectAsState()
   var showMapModal by remember { mutableStateOf(false) }
-<<<<<<< HEAD
-  val theme = isSystemInDarkTheme()
   val preview = viewModel.previewEvent.collectAsState()
-=======
->>>>>>> 0a6e8312
 
   // --- 1. Permissions & Initialization ---
 
