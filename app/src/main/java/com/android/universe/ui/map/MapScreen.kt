package com.android.universe.ui.map

import android.Manifest
import android.content.Context
import android.content.pm.PackageManager
import androidx.activity.compose.rememberLauncherForActivityResult
import androidx.activity.result.contract.ActivityResultContracts
import androidx.compose.foundation.layout.Box
import androidx.compose.foundation.layout.BoxScope
import androidx.compose.foundation.layout.BoxWithConstraints
import androidx.compose.foundation.layout.PaddingValues
import androidx.compose.foundation.layout.fillMaxSize
import androidx.compose.foundation.layout.offset
import androidx.compose.foundation.layout.padding
import androidx.compose.material3.CircularProgressIndicator
import androidx.compose.material3.MaterialTheme
import androidx.compose.material3.Snackbar
import androidx.compose.material3.Text
import androidx.compose.runtime.Composable
import androidx.compose.runtime.LaunchedEffect
import androidx.compose.runtime.collectAsState
import androidx.compose.runtime.getValue
import androidx.compose.runtime.mutableStateOf
import androidx.compose.runtime.remember
import androidx.compose.runtime.setValue
import androidx.compose.ui.Alignment
import androidx.compose.ui.Modifier
import androidx.compose.ui.platform.LocalContext
import androidx.compose.ui.platform.testTag
import androidx.compose.ui.tooling.preview.Preview
import androidx.compose.ui.unit.dp
import androidx.core.content.ContextCompat
import androidx.lifecycle.viewmodel.compose.viewModel
import com.android.universe.model.event.EventRepositoryProvider
import com.android.universe.model.location.Location
import com.android.universe.model.location.TomTomLocationRepository
import com.android.universe.model.tag.Tag
import com.android.universe.model.user.UserRepositoryProvider
import com.android.universe.ui.common.TagRow
import com.android.universe.ui.components.CategoryItemDefaults
import com.android.universe.ui.components.LiquidButton
import com.android.universe.ui.components.ScreenLayoutWithBox
import com.android.universe.ui.navigation.NavigationBottomMenu
import com.android.universe.ui.navigation.NavigationTestTags
import com.android.universe.ui.navigation.Tab
import com.android.universe.ui.theme.Dimensions
import com.tomtom.sdk.location.GeoPoint

object MapScreenTestTags {
  const val MAP_VIEW = "map_view"
  const val INTERACTABLE = "interactable"
  const val LOADING_INDICATOR = "loading_indicator"
  const val CREATE_EVENT_BUTTON = "create_event_button"
  const val EVENT_INFO_POPUP = "event_info_popup"
  const val EVENT_JOIN_LEAVE_BUTTON = "event_join_leave_button"
}

/**
 * Defines the interaction mode of the map UI.
 * - `NORMAL`: Standard browsing mode where users can pan/zoom the map and view events.
 * - `SELECT_LOCATION`: Special mode used when creating an event, allowing the user to pick a
 *   specific location by clicking on the map.
 */
enum class MapMode {
  NORMAL,
  SELECT_LOCATION
}

/**
 * The main screen composable for displaying a map with event markers.
 *
 * This screen handles location permissions, initializes the map, displays event markers, and
 * manages user interactions such as selecting events and creating new ones.
 *
 * @param uid The unique identifier for the current user.
 * @param onTabSelected A callback function invoked when a tab in the bottom navigation menu is
 *   selected.
 * @param context The Android context, defaulting to the current LocalContext.
 * @param onNavigateToEventCreation Invoked when the user chooses manual event creation.
 * @param preselectedEventId An optional event ID to preselect and focus on when the map loads.
 * @param preselectedLocation An optional location to preselect and focus on when the map loads.
 * @param onChatNavigate A callback function invoked when navigating to a chat, with event ID and
 *   title as parameters.
 * @param viewModel The [MapViewModel] that provides the state for the screen. Defaults to a
 *   ViewModel instance initialized with necessary repositories.
 */
@Composable
fun MapScreen(
    uid: String,
    onTabSelected: (Tab) -> Unit,
    onNavigateToEventCreation: () -> Unit,
    context: Context = LocalContext.current,
    preselectedEventId: String? = null,
    preselectedLocation: Location? = null,
    onChatNavigate: (eventId: String, eventTitle: String) -> Unit = { _, _ -> },
    onLocationSelected: (Double, Double) -> Unit = { _, _ -> },
    viewModel: MapViewModel = viewModel {
      MapViewModel(
          context,
          context.getSharedPreferences("map_pref", Context.MODE_PRIVATE),
          TomTomLocationRepository(context),
          EventRepositoryProvider.repository,
          UserRepositoryProvider.repository)
    }
) {
  val uiState by viewModel.uiState.collectAsState()
  val selectedEvent by viewModel.selectedEvent.collectAsState()
  var showMapModal by remember { mutableStateOf(false) }
<<<<<<< HEAD
  val theme = isSystemInDarkTheme()
  val categoryList = remember { Tag.tagFromEachCategory.toList() }
  val categories by viewModel.categories.collectAsState()
=======

>>>>>>> 39632716
  // --- 1. Permissions & Initialization ---

  val permissionLauncher =
      rememberLauncherForActivityResult(
          contract = ActivityResultContracts.RequestMultiplePermissions(),
          onResult = { permissions ->
            val fineLocationGranted = permissions[Manifest.permission.ACCESS_FINE_LOCATION] ?: false
            val coarseLocationGranted =
                permissions[Manifest.permission.ACCESS_COARSE_LOCATION] ?: false
            if (fineLocationGranted && coarseLocationGranted && uiState.isMapInteractive) {
              viewModel.onPermissionGranted()
            }
          })

  LaunchedEffect(uiState.isMapInteractive) {
    viewModel.init(uid, onLocationSelected) // Start polling, etc.
    val hasFine =
        ContextCompat.checkSelfPermission(context, Manifest.permission.ACCESS_FINE_LOCATION) ==
            PackageManager.PERMISSION_GRANTED
    val hasCoarse =
        ContextCompat.checkSelfPermission(context, Manifest.permission.ACCESS_COARSE_LOCATION) ==
            PackageManager.PERMISSION_GRANTED

    if (hasFine && hasCoarse && uiState.isMapInteractive) {
      viewModel.onPermissionGranted()
    } else {
      permissionLauncher.launch(
          arrayOf(
              Manifest.permission.ACCESS_FINE_LOCATION, Manifest.permission.ACCESS_COARSE_LOCATION))
    }
  }

  LaunchedEffect(uiState.mapMode) { viewModel.updateLongClickListener(onLocationSelected) }

  // --- 2. Reactive Updates (Side Effects) ---

  // Sync Markers
  LaunchedEffect(uiState.markers, uiState.isMapInteractive) {
    viewModel.syncEventMarkers(uiState.markers)
  }

  // Sync Selection
  LaunchedEffect(uiState.selectedLocation) {
    viewModel.syncSelectedLocationMarker(uiState.selectedLocation)
  }

  // Handle direct event link: auto-focus and open popup
  LaunchedEffect(preselectedEventId, preselectedLocation) {
    if (preselectedEventId != null && preselectedLocation != null) {
      val target = GeoPoint(preselectedLocation.latitude, preselectedLocation.longitude)
      viewModel.onCameraMoveRequest(target)

      // --- Select event to show popup ---
      val matched = uiState.markers.firstOrNull { it.event.id == preselectedEventId }?.event
      if (matched != null) {
        viewModel.selectEvent(matched)
      }
    }
  }

  // Listen for camera-center requests. Performs centering and clears request.
  LaunchedEffect(uiState.pendingCameraCenter, uiState.isMapInteractive) {
    val target = uiState.pendingCameraCenter
    if (target != null && uiState.isMapInteractive) {
      viewModel.onCameraMoveRequest(target)
      viewModel.clearPendingCameraCenter()
    }
  }

  // --- 3. UI Structure ---
  ScreenLayoutWithBox(
      modifier = Modifier.testTag(NavigationTestTags.MAP_SCREEN),
      bottomBar = {
        NavigationBottomMenu(selectedTab = Tab.Map, onTabSelected = { tab -> onTabSelected(tab) })
      }) { padding ->
        MapBox(uiState = uiState) {
          BoxWithConstraints(modifier = Modifier.fillMaxSize()) {
            val screenHeight = maxHeight
            val topOffset = screenHeight * 0.05f

            TagRow(
                categoryList,
                modifierBox = Modifier.offset(y = topOffset),
                heightTag = CategoryItemDefaults.HEIGHT_CAT,
                widthTag = CategoryItemDefaults.WIDTH_CAT,
                isSelected = { cat -> categories.contains(cat.category) },
                onTagSelect = { cat -> viewModel.selectCategory(cat.category, true) },
                onTagReSelect = { cat -> viewModel.selectCategory(cat.category, false) },
                fadeWidth = (CategoryItemDefaults.HEIGHT_CAT * 0.5f).dp,
                isCategory = true)
          }

          // Create Event Button
          AddEventButton(onClick = { showMapModal = true }, boxScope = this, padding = padding)
          // Overlays
          if (uiState.isLoading) {
            CircularProgressIndicator(
                modifier =
                    Modifier.align(Alignment.Center).testTag(MapScreenTestTags.LOADING_INDICATOR))
          }

          uiState.error?.let { errorMessage ->
            Snackbar(modifier = Modifier.align(Alignment.BottomCenter).padding(padding)) {
              Text(errorMessage)
            }
          }

          selectedEvent.let {
            if (it is MapViewModel.EventSelectionState.Selected)
                EventInfoPopup(
                    modifier = Modifier.padding(padding),
                    event = it.event,
                    creator = it.creator,
                    onDismiss = { viewModel.selectEvent(null) },
                    onChatNavigate = onChatNavigate,
                    isUserParticipant = viewModel.isUserParticipant(it.event),
                    onToggleEventParticipation = { viewModel.toggleEventParticipation(it.event) })
          }

          MapCreateEventModal(
              isPresented = showMapModal,
              onDismissRequest = { showMapModal = false },
              onAiCreate = { viewModel.generateAiEventAroundUser() },
              onManualCreate = {
                onNavigateToEventCreation()
                showMapModal = false
              })
        }
      }
}

@Composable
private fun MapBox(
    modifier: Modifier = Modifier,
    contentAlignment: Alignment = Alignment.TopStart,
    propagateMinConstraints: Boolean = false,
    uiState: MapUiState,
    content: @Composable (BoxScope.() -> Unit)
) {
  Box(
      modifier =
          modifier
              .fillMaxSize()
              .then(
                  if (uiState.isMapInteractive) Modifier.testTag(MapScreenTestTags.INTERACTABLE)
                  else Modifier),
      contentAlignment = contentAlignment,
      propagateMinConstraints = propagateMinConstraints,
      content = content)
}

@Composable
private fun AddEventButton(onClick: () -> Unit, boxScope: BoxScope, padding: PaddingValues) {
  boxScope.apply {
    Box(
        modifier =
            Modifier.align(Alignment.BottomStart)
                .padding(
                    bottom = padding.calculateBottomPadding(),
                    start = Dimensions.PaddingExtraLarge)) {
          LiquidButton(
              onClick = onClick,
              height = 56f,
              width = 56f,
              modifier = Modifier.testTag(MapScreenTestTags.CREATE_EVENT_BUTTON)) {
                Text("+", color = MaterialTheme.colorScheme.onBackground)
              }
        }
  }
}

@Preview
@Composable
fun mapPreview() {
  Box(modifier = Modifier.fillMaxSize()) {}
}<|MERGE_RESOLUTION|>--- conflicted
+++ resolved
@@ -106,13 +106,8 @@
   val uiState by viewModel.uiState.collectAsState()
   val selectedEvent by viewModel.selectedEvent.collectAsState()
   var showMapModal by remember { mutableStateOf(false) }
-<<<<<<< HEAD
-  val theme = isSystemInDarkTheme()
   val categoryList = remember { Tag.tagFromEachCategory.toList() }
   val categories by viewModel.categories.collectAsState()
-=======
-
->>>>>>> 39632716
   // --- 1. Permissions & Initialization ---
 
   val permissionLauncher =
