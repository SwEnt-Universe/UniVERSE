package com.android.universe.ui.map

import android.Manifest
import android.content.Context
import android.content.pm.PackageManager
import androidx.activity.compose.rememberLauncherForActivityResult
import androidx.activity.result.contract.ActivityResultContracts
import androidx.compose.foundation.layout.Box
import androidx.compose.foundation.layout.BoxScope
import androidx.compose.foundation.layout.BoxWithConstraints
import androidx.compose.foundation.layout.PaddingValues
import androidx.compose.foundation.layout.fillMaxSize
<<<<<<< HEAD
import androidx.compose.foundation.layout.offset
=======
import androidx.compose.foundation.layout.fillMaxWidth
import androidx.compose.foundation.layout.height
>>>>>>> 7addb314
import androidx.compose.foundation.layout.padding
import androidx.compose.foundation.shape.RoundedCornerShape
import androidx.compose.material3.CircularProgressIndicator
import androidx.compose.material3.MaterialTheme
import androidx.compose.material3.Snackbar
import androidx.compose.material3.Text
import androidx.compose.runtime.Composable
import androidx.compose.runtime.LaunchedEffect
import androidx.compose.runtime.collectAsState
import androidx.compose.runtime.getValue
import androidx.compose.runtime.mutableStateOf
import androidx.compose.runtime.remember
import androidx.compose.runtime.setValue
import androidx.compose.ui.Alignment
import androidx.compose.ui.Modifier
import androidx.compose.ui.platform.LocalContext
import androidx.compose.ui.platform.testTag
import androidx.compose.ui.text.style.TextAlign
import androidx.compose.ui.tooling.preview.Preview
import androidx.compose.ui.unit.dp
<<<<<<< HEAD
=======
import androidx.compose.ui.unit.sp
>>>>>>> 7addb314
import androidx.core.content.ContextCompat
import androidx.lifecycle.viewmodel.compose.viewModel
import com.android.universe.model.event.EventRepositoryProvider
import com.android.universe.model.location.Location
import com.android.universe.model.location.TomTomLocationRepository
import com.android.universe.model.tag.Tag
import com.android.universe.model.user.UserRepositoryProvider
<<<<<<< HEAD
import com.android.universe.ui.common.TagRow
import com.android.universe.ui.components.CategoryItemDefaults
=======
import com.android.universe.ui.components.LiquidBox
>>>>>>> 7addb314
import com.android.universe.ui.components.LiquidButton
import com.android.universe.ui.components.ScreenLayoutWithBox
import com.android.universe.ui.navigation.FlowBottomMenu
import com.android.universe.ui.navigation.FlowTab
import com.android.universe.ui.navigation.NavigationBottomMenu
import com.android.universe.ui.navigation.NavigationTestTags
import com.android.universe.ui.navigation.Tab
import com.android.universe.ui.theme.Dimensions
import com.tomtom.sdk.location.GeoPoint

object MapScreenTestTags {
  const val MAP_VIEW = "map_view"
  const val INTERACTABLE = "interactable"
  const val LOADING_INDICATOR = "loading_indicator"
  const val CREATE_EVENT_BUTTON = "create_event_button"
  const val EVENT_INFO_POPUP = "event_info_popup"
  const val EVENT_JOIN_LEAVE_BUTTON = "event_join_leave_button"
  const val SELECT_LOCATION_TEXT = "select_location_text"
}

/**
 * Defines the interaction mode of the map UI.
 * - `NORMAL`: Standard browsing mode where users can pan/zoom the map and view events.
 * - `SELECT_LOCATION`: Special mode used when creating an event, allowing the user to pick a
 *   specific location by clicking on the map.
 */
enum class MapMode {
  NORMAL,
  SELECT_LOCATION
}

/**
 * The main screen composable for displaying a map with event markers.
 *
 * This screen handles location permissions, initializes the map, displays event markers, and
 * manages user interactions such as selecting events and creating new ones.
 *
 * @param uid The unique identifier for the current user.
 * @param onTabSelected A callback function invoked when a tab in the bottom navigation menu is
 *   selected.
 * @param context The Android context, defaulting to the current LocalContext.
 * @param onNavigateToEventCreation Invoked when the user chooses manual event creation.
 * @param preselectedEventId An optional event ID to preselect and focus on when the map loads.
 * @param preselectedLocation An optional location to preselect and focus on when the map loads.
 * @param onChatNavigate A callback function invoked when navigating to a chat, with event ID and
 *   title as parameters.
 * @param viewModel The [MapViewModel] that provides the state for the screen. Defaults to a
 *   ViewModel instance initialized with necessary repositories.
 */
@Composable
fun MapScreen(
    uid: String,
    onTabSelected: (Tab) -> Unit,
    onNavigateToEventCreation: (latitude: Double, longitude: Double) -> Unit = { _, _ -> },
    context: Context = LocalContext.current,
    preselectedEventId: String? = null,
    preselectedLocation: Location? = null,
    onChatNavigate: (eventId: String, eventTitle: String) -> Unit = { _, _ -> },
    viewModel: MapViewModel = viewModel {
      MapViewModel(
          context,
          context.getSharedPreferences("map_pref", Context.MODE_PRIVATE),
          TomTomLocationRepository(context),
          EventRepositoryProvider.repository,
          UserRepositoryProvider.repository)
    }
) {
  val uiState by viewModel.uiState.collectAsState()
  val selectedEvent by viewModel.selectedEvent.collectAsState()
  var showMapModal by remember { mutableStateOf(false) }
  val categoryList = Tag.tagFromEachCategory.toList()
  val categories by viewModel.categories.collectAsState()
  // --- 1. Permissions & Initialization ---

  val permissionLauncher =
      rememberLauncherForActivityResult(
          contract = ActivityResultContracts.RequestMultiplePermissions(),
          onResult = { permissions ->
            val fineLocationGranted = permissions[Manifest.permission.ACCESS_FINE_LOCATION] ?: false
            val coarseLocationGranted =
                permissions[Manifest.permission.ACCESS_COARSE_LOCATION] ?: false
            if (fineLocationGranted && coarseLocationGranted && uiState.isMapInteractive) {
              viewModel.onPermissionGranted()
            }
          })

  LaunchedEffect(uiState.isMapInteractive) {
    viewModel.init(uid) // Start polling, etc.
    val hasFine =
        ContextCompat.checkSelfPermission(context, Manifest.permission.ACCESS_FINE_LOCATION) ==
            PackageManager.PERMISSION_GRANTED
    val hasCoarse =
        ContextCompat.checkSelfPermission(context, Manifest.permission.ACCESS_COARSE_LOCATION) ==
            PackageManager.PERMISSION_GRANTED

    if (hasFine && hasCoarse && uiState.isMapInteractive) {
      viewModel.onPermissionGranted()
    } else {
      permissionLauncher.launch(
          arrayOf(
              Manifest.permission.ACCESS_FINE_LOCATION, Manifest.permission.ACCESS_COARSE_LOCATION))
    }
  }

  LaunchedEffect(uiState.mapMode) { viewModel.updateClickListeners() }

  // --- 2. Reactive Updates (Side Effects) ---

  // Sync Markers
  LaunchedEffect(uiState.markers, uiState.isMapInteractive) {
    viewModel.syncEventMarkers(uiState.markers)
  }

  // Sync Selection
  LaunchedEffect(uiState.selectedLocation) {
    viewModel.syncSelectedLocationMarker(uiState.selectedLocation)
  }

  // Handle direct event link: auto-focus and open popup
  LaunchedEffect(preselectedEventId, preselectedLocation) {
    if (preselectedEventId != null && preselectedLocation != null) {
      val target = GeoPoint(preselectedLocation.latitude, preselectedLocation.longitude)
      viewModel.onCameraMoveRequest(target)

      // --- Select event to show popup ---
      val matched = uiState.markers.firstOrNull { it.event.id == preselectedEventId }?.event
      if (matched != null) {
        viewModel.selectEvent(matched)
      }
    }
  }

  // Listen for camera-center requests. Performs centering and clears request.
  LaunchedEffect(uiState.pendingCameraCenter, uiState.isMapInteractive) {
    val target = uiState.pendingCameraCenter
    if (target != null && uiState.isMapInteractive) {
      viewModel.onCameraMoveRequest(target)
      viewModel.clearPendingCameraCenter()
    }
  }

  // --- 3. UI Structure ---
  ScreenLayoutWithBox(
      modifier = Modifier.testTag(NavigationTestTags.MAP_SCREEN),
      bottomBar = {
<<<<<<< HEAD
        NavigationBottomMenu(
            selectedTab = Tab.Map,
            onTabSelected = { tab ->
              viewModel.resetFilter()
              onTabSelected(tab)
            })
=======
        if (uiState.mapMode == MapMode.NORMAL) {
          NavigationBottomMenu(selectedTab = Tab.Map, onTabSelected = { tab -> onTabSelected(tab) })
        } else {
          FlowBottomMenu(
              flowTabs =
                  listOf(
                      FlowTab.Back(onClick = { viewModel.switchMapMode(MapMode.NORMAL) }),
                      FlowTab.Confirm(
                          onClick = {
                            onNavigateToEventCreation(
                                uiState.selectedLocation!!.latitude,
                                uiState.selectedLocation!!.longitude)
                            viewModel.switchMapMode(MapMode.NORMAL)
                          },
                          enabled = uiState.selectedLocation != null)))
        }
>>>>>>> 7addb314
      }) { padding ->
        MapBox(uiState = uiState) {
          BoxWithConstraints(modifier = Modifier.fillMaxSize()) {
            val screenHeight = maxHeight
            val topOffset = screenHeight * 0.05f

            TagRow(
                categoryList,
                modifierBox = Modifier.offset(y = topOffset),
                heightTag = CategoryItemDefaults.HEIGHT_CAT,
                widthTag = CategoryItemDefaults.WIDTH_CAT,
                isSelected = { cat -> categories.contains(cat.category) },
                onTagSelect = { cat -> viewModel.selectCategory(cat.category, true) },
                onTagReSelect = { cat -> viewModel.selectCategory(cat.category, false) },
                fadeWidth = (CategoryItemDefaults.HEIGHT_CAT * 0.5f).dp,
                isCategory = true)
          }

          // Create Event Button
          if (uiState.mapMode == MapMode.NORMAL) {
            AddEventButton(onClick = { showMapModal = true }, boxScope = this, padding = padding)
          }
          // Overlays
          if (uiState.isLoading) {
            CircularProgressIndicator(
                modifier =
                    Modifier.align(Alignment.Center).testTag(MapScreenTestTags.LOADING_INDICATOR))
          }

          uiState.error?.let { errorMessage ->
            Snackbar(modifier = Modifier.align(Alignment.BottomCenter).padding(padding)) {
              Text(errorMessage)
            }
          }

          selectedEvent.let {
            if (it is MapViewModel.EventSelectionState.Selected)
                EventInfoPopup(
                    modifier = Modifier.padding(padding),
                    event = it.event,
                    creator = it.creator,
                    onDismiss = { viewModel.selectEvent(null) },
                    onChatNavigate = { eventId, eventTitle ->
                      viewModel.resetFilter()
                      onChatNavigate(eventId, eventTitle)
                    },
                    isUserParticipant = viewModel.isUserParticipant(it.event),
                    onToggleEventParticipation = { viewModel.toggleEventParticipation(it.event) })
          }

          MapCreateEventModal(
              isPresented = showMapModal,
              onDismissRequest = { showMapModal = false },
              onAiCreate = { viewModel.generateAiEventAroundUser() },
              onManualCreate = {
<<<<<<< HEAD
                viewModel.resetFilter()
                onNavigateToEventCreation()
=======
                viewModel.switchMapMode(MapMode.SELECT_LOCATION)
>>>>>>> 7addb314
                showMapModal = false
              })
        }
        if (uiState.mapMode == MapMode.SELECT_LOCATION) {
          LiquidBox(
              shape =
                  (RoundedCornerShape(
                      topStart = 0.dp, topEnd = 0.dp, bottomStart = 16.dp, bottomEnd = 16.dp)),
              modifier =
                  Modifier.fillMaxWidth()
                      .height(132.dp)
                      .testTag(MapScreenTestTags.SELECT_LOCATION_TEXT)) {
                Text(
                    "Select your location",
                    modifier = Modifier.fillMaxWidth().align(Alignment.Center),
                    fontSize = 32.sp,
                    textAlign = TextAlign.Center,
                    color = MaterialTheme.colorScheme.onSurface)
              }
        }
      }
}

@Composable
private fun MapBox(
    modifier: Modifier = Modifier,
    contentAlignment: Alignment = Alignment.TopStart,
    propagateMinConstraints: Boolean = false,
    uiState: MapUiState,
    content: @Composable (BoxScope.() -> Unit)
) {
  Box(
      modifier =
          modifier
              .fillMaxSize()
              .then(
                  if (uiState.isMapInteractive) Modifier.testTag(MapScreenTestTags.INTERACTABLE)
                  else Modifier),
      contentAlignment = contentAlignment,
      propagateMinConstraints = propagateMinConstraints,
      content = content)
}

@Composable
private fun AddEventButton(onClick: () -> Unit, boxScope: BoxScope, padding: PaddingValues) {
  boxScope.apply {
    Box(
        modifier =
            Modifier.align(Alignment.BottomStart)
                .padding(
                    bottom = padding.calculateBottomPadding(),
                    start = Dimensions.PaddingExtraLarge)) {
          LiquidButton(
              onClick = onClick,
              height = 56f,
              width = 56f,
              modifier = Modifier.testTag(MapScreenTestTags.CREATE_EVENT_BUTTON)) {
                Text("+", color = MaterialTheme.colorScheme.onBackground)
              }
        }
  }
}

@Preview
@Composable
fun mapPreview() {
  Box(modifier = Modifier.fillMaxSize()) {}
}<|MERGE_RESOLUTION|>--- conflicted
+++ resolved
@@ -10,12 +10,9 @@
 import androidx.compose.foundation.layout.BoxWithConstraints
 import androidx.compose.foundation.layout.PaddingValues
 import androidx.compose.foundation.layout.fillMaxSize
-<<<<<<< HEAD
-import androidx.compose.foundation.layout.offset
-=======
 import androidx.compose.foundation.layout.fillMaxWidth
 import androidx.compose.foundation.layout.height
->>>>>>> 7addb314
+import androidx.compose.foundation.layout.offset
 import androidx.compose.foundation.layout.padding
 import androidx.compose.foundation.shape.RoundedCornerShape
 import androidx.compose.material3.CircularProgressIndicator
@@ -36,10 +33,8 @@
 import androidx.compose.ui.text.style.TextAlign
 import androidx.compose.ui.tooling.preview.Preview
 import androidx.compose.ui.unit.dp
-<<<<<<< HEAD
-=======
+import androidx.compose.ui.unit.dp
 import androidx.compose.ui.unit.sp
->>>>>>> 7addb314
 import androidx.core.content.ContextCompat
 import androidx.lifecycle.viewmodel.compose.viewModel
 import com.android.universe.model.event.EventRepositoryProvider
@@ -47,12 +42,9 @@
 import com.android.universe.model.location.TomTomLocationRepository
 import com.android.universe.model.tag.Tag
 import com.android.universe.model.user.UserRepositoryProvider
-<<<<<<< HEAD
 import com.android.universe.ui.common.TagRow
 import com.android.universe.ui.components.CategoryItemDefaults
-=======
 import com.android.universe.ui.components.LiquidBox
->>>>>>> 7addb314
 import com.android.universe.ui.components.LiquidButton
 import com.android.universe.ui.components.ScreenLayoutWithBox
 import com.android.universe.ui.navigation.FlowBottomMenu
@@ -198,16 +190,10 @@
   ScreenLayoutWithBox(
       modifier = Modifier.testTag(NavigationTestTags.MAP_SCREEN),
       bottomBar = {
-<<<<<<< HEAD
-        NavigationBottomMenu(
-            selectedTab = Tab.Map,
-            onTabSelected = { tab ->
+        if (uiState.mapMode == MapMode.NORMAL) {
+          NavigationBottomMenu(selectedTab = Tab.Map, onTabSelected = { tab ->
               viewModel.resetFilter()
-              onTabSelected(tab)
-            })
-=======
-        if (uiState.mapMode == MapMode.NORMAL) {
-          NavigationBottomMenu(selectedTab = Tab.Map, onTabSelected = { tab -> onTabSelected(tab) })
+              onTabSelected(tab) })
         } else {
           FlowBottomMenu(
               flowTabs =
@@ -222,7 +208,6 @@
                           },
                           enabled = uiState.selectedLocation != null)))
         }
->>>>>>> 7addb314
       }) { padding ->
         MapBox(uiState = uiState) {
           BoxWithConstraints(modifier = Modifier.fillMaxSize()) {
@@ -278,12 +263,9 @@
               onDismissRequest = { showMapModal = false },
               onAiCreate = { viewModel.generateAiEventAroundUser() },
               onManualCreate = {
-<<<<<<< HEAD
+                viewModel.switchMapMode(MapMode.SELECT_LOCATION)
                 viewModel.resetFilter()
                 onNavigateToEventCreation()
-=======
-                viewModel.switchMapMode(MapMode.SELECT_LOCATION)
->>>>>>> 7addb314
                 showMapModal = false
               })
         }
