--- conflicted
+++ resolved
@@ -33,10 +33,8 @@
   const val AGE = "userProfileAge"
   const val COUNTRY = "userProfileCountry"
   const val DESCRIPTION = "userProfileDescription"
-<<<<<<< HEAD
   const val TAG = "userProfileTag"
   const val EDIT_BUTTON = "userProfileEditButton"
-=======
   const val TAGLIST = "userProfileTagList"
 
   fun getTagTestTag(index: Int): String {
@@ -49,19 +47,14 @@
   const val AGE = 14
   const val COUNTRY = 14
   const val DESCRIPTION = 14
->>>>>>> 6a925458
 }
 
 /**
  * Composable for displaying a user's profile.
  *
  * @param username The username of the user to display.
-<<<<<<< HEAD
- * @param onTabSelected Callback when a bottom navigation tab is selected.
+ * @param onTabSelected Callback invoked when a tab is selected to switch between screens
  * @param onEditProfileClick Callback when the edit profile button is clicked.
-=======
- * @param onTabSelected Callback invoked when a tab is selected to switch between screens
->>>>>>> 6a925458
  * @param userProfileViewModel The ViewModel responsible for managing user profile data.
  */
 @OptIn(ExperimentalMaterial3Api::class, ExperimentalLayoutApi::class)
