package com.android.universe.ui.searchProfile

import android.annotation.SuppressLint
import androidx.compose.animation.animateColorAsState
import androidx.compose.animation.core.animateDpAsState
import androidx.compose.animation.core.animateFloatAsState
import androidx.compose.animation.core.tween
import androidx.compose.foundation.layout.Box
import androidx.compose.foundation.layout.Column
import androidx.compose.foundation.layout.PaddingValues
import androidx.compose.foundation.layout.Spacer
import androidx.compose.foundation.layout.fillMaxSize
import androidx.compose.foundation.layout.fillMaxWidth
import androidx.compose.foundation.layout.height
import androidx.compose.foundation.layout.padding
import androidx.compose.foundation.lazy.LazyColumn
import androidx.compose.foundation.lazy.LazyListState
import androidx.compose.foundation.lazy.items
import androidx.compose.foundation.lazy.rememberLazyListState
import androidx.compose.foundation.pager.HorizontalPager
import androidx.compose.foundation.pager.PagerState
import androidx.compose.foundation.pager.rememberPagerState
import androidx.compose.foundation.shape.RoundedCornerShape
import androidx.compose.material3.CircularProgressIndicator
import androidx.compose.material3.MaterialTheme
import androidx.compose.material3.PrimaryTabRow
import androidx.compose.material3.Scaffold
import androidx.compose.material3.Snackbar
import androidx.compose.material3.Surface
import androidx.compose.material3.Tab
import androidx.compose.material3.TabRowDefaults
import androidx.compose.material3.Text
import androidx.compose.runtime.Composable
import androidx.compose.runtime.LaunchedEffect
import androidx.compose.runtime.collectAsState
import androidx.compose.runtime.getValue
import androidx.compose.runtime.mutableStateOf
import androidx.compose.runtime.remember
import androidx.compose.runtime.rememberCoroutineScope
import androidx.compose.runtime.snapshotFlow
import androidx.compose.ui.Alignment
import androidx.compose.ui.Modifier
import androidx.compose.ui.draw.alpha
import androidx.compose.ui.graphics.Color
import androidx.compose.ui.platform.testTag
import androidx.compose.ui.unit.Dp
import androidx.compose.ui.unit.dp
import androidx.lifecycle.viewmodel.compose.viewModel
import com.android.universe.model.tag.Tag
import com.android.universe.ui.common.TagRow
import com.android.universe.ui.components.CategoryItemDefaults
import com.android.universe.ui.components.LiquidBox
import com.android.universe.ui.components.LiquidSearchBar
import com.android.universe.ui.navigation.NavigationBottomMenu
import com.android.universe.ui.navigation.NavigationTestTags
import com.android.universe.ui.navigation.Tab
import com.android.universe.ui.theme.Dimensions
import kotlinx.coroutines.launch

object SearchProfileScreenTestTags {
  const val HEADER = "searchProfileHeader"
  const val SEARCH_BAR = "searchBar"
  const val TAB_ROW = "tabRow"
  const val PAGER = "searchProfilePager"
  const val PAGE_EXPLORE = "pageExplore"
  const val PAGE_FOLLOWERS = "pageFollowers"
  const val PAGE_FOLLOWING = "pageFollowing"
  const val PROFILE_LIST = "profileList"
  const val LOADING = "profileListLoading"
  const val EMPTY = "profileListEmpty"

  fun tab(index: Int) = "searchProfileTab_$index"
}

/**
 * Composable function that displays the search profile screen with a header containing a search bar
 * and tab row, and a content area with a horizontal pager for different profile categories
 * (Explore, Followers, Following).
 *
 * @param uid The user ID of the current user.
 * @param onTabSelected Callback function invoked when a bottom navigation tab is selected.
 * @param onCardClick Callback function invoked when a profile card is clicked.
 * @param searchProfileViewModel The [SearchProfileViewModel] used to manage UI state and handle
 *   user interactions.
 */
@SuppressLint("UnusedMaterial3ScaffoldPaddingParameter")
@Composable
fun SearchProfileScreen(
    uid: String,
    onTabSelected: (Tab) -> Unit = {},
    onCardClick: () -> Unit = {},
    searchProfileViewModel: SearchProfileViewModel = viewModel { SearchProfileViewModel(uid) },
) {
  val uiState by searchProfileViewModel.uiState.collectAsState()
  val searchQuery by searchProfileViewModel.searchQuery.collectAsState()
  val profilesState by searchProfileViewModel.profilesState.collectAsState()
  val categories by searchProfileViewModel.categories.collectAsState()

  val pagerState = rememberPagerState(pageCount = { 3 })
  val exploreListState = rememberLazyListState()
  val followersListState = rememberLazyListState()
  val followingListState = rememberLazyListState()

  val currentListState =
      when (pagerState.currentPage) {
        0 -> exploreListState
        1 -> followersListState
        2 -> followingListState
        else -> exploreListState
      }

  val isSearchBarVisible = remember { mutableStateOf(true) }

  LaunchedEffect(pagerState.currentPage, currentListState) {
    snapshotFlow {
          currentListState.firstVisibleItemIndex == 0 &&
              currentListState.firstVisibleItemScrollOffset < 50
        }
        .collect { isVisible -> isSearchBarVisible.value = isVisible }
  }

  LaunchedEffect(pagerState.currentPage) {
    when (pagerState.currentPage) {
      0 -> searchProfileViewModel.loadExplore()
      1 -> searchProfileViewModel.loadFollowers()
      2 -> searchProfileViewModel.loadFollowing()
    }
  }

  Scaffold(
      containerColor = Color.Transparent,
      modifier = Modifier.testTag(NavigationTestTags.SEARCH_PROFILE_SCREEN),
      bottomBar = { NavigationBottomMenu(Tab.Community, onTabSelected) }) { paddingValues ->
        LiquidBox(
            modifier = Modifier.fillMaxSize(),
            shape = RoundedCornerShape(Dimensions.RoundedCornerLarge)) {
              Box(modifier = Modifier.fillMaxSize()) {
                SearchProfileContentPager(
                    pagerState = pagerState,
                    exploreListState = exploreListState,
                    followersListState = followersListState,
                    followingListState = followingListState,
                    exploreProfiles = profilesState.explore,
                    followersProfiles = profilesState.followers,
                    followingProfiles = profilesState.following,
                    isLoading = profilesState.isLoading,
                    searchProfileViewModel = searchProfileViewModel,
                    isSearchBarVisible = isSearchBarVisible.value,
                    onCardClick = onCardClick)

                SearchHeaderOverlay(
                    pagerState = pagerState,
                    searchQuery = searchQuery,
                    onQueryChange = { searchProfileViewModel.updateSearchQuery(it) },
                    topPadding = paddingValues.calculateTopPadding(),
<<<<<<< HEAD
                    categories = categories,
                    catSelect = searchProfileViewModel::selectCategory)
=======
                    isSearchBarVisible = isSearchBarVisible.value)
>>>>>>> f4994de8

                uiState.errorMsg?.let { error ->
                  Snackbar(
                      modifier =
                          Modifier.align(Alignment.BottomCenter)
                              .padding(Dimensions.PaddingMedium)) {
                        Text(error)
                      }
                }
              }
            }
      }
}

/**
 * Composable function that displays the search header overlay containing the search bar and tab row
 * for navigating between different profile categories (Explore, Followers, Following) in the search
 * profile screen.
 *
 * @param pagerState The [PagerState] used to control the horizontal pager.
 * @param searchQuery The current search query string.
 * @param onQueryChange Callback function invoked when the search query changes.
 * @param topPadding The top padding to be applied to the overlay, typically to account for system
 *   UI elements.
<<<<<<< HEAD
 * @param categories The set of selected categories.
 * @param catSelect Callback function invoked when a category is selected or deselected.
=======
 * @param isSearchBarVisible A boolean indicating whether the search bar should be visible.
>>>>>>> f4994de8
 */
@Composable
fun SearchHeaderOverlay(
    pagerState: PagerState,
    searchQuery: String,
    onQueryChange: (String) -> Unit,
    topPadding: Dp,
<<<<<<< HEAD
    categories: Set<Tag.Category> = emptySet(),
    catSelect: (Tag.Category, Boolean) -> Unit = { _, _ -> }
) {
  val allCats = remember { Tag.tagFromEachCategory.toList() }
  Surface(modifier = Modifier.fillMaxWidth().testTag(SearchProfileScreenTestTags.HEADER)) {
    Column(modifier = Modifier.fillMaxWidth().padding(top = topPadding)) {
      LiquidSearchBar(
          query = searchQuery,
          onQueryChange = onQueryChange,
          modifier =
              Modifier.padding(horizontal = Dimensions.PaddingMedium)
                  .testTag(SearchProfileScreenTestTags.SEARCH_BAR))

      Spacer(modifier = Modifier.height(Dimensions.SpacerSmall))
      TagRow(
          allCats,
          heightTag = CategoryItemDefaults.HEIGHT_CAT,
          widthTag = CategoryItemDefaults.WIDTH_CAT,
          isSelected = { cat -> categories.contains(cat.category) },
          onTagSelect = { cat -> catSelect(cat.category, true) },
          onTagReSelect = { cat -> catSelect(cat.category, false) },
          fadeWidth = (CategoryItemDefaults.HEIGHT_CAT * 0.5f).dp,
          isCategory = true)
=======
    isSearchBarVisible: Boolean
) {

  val searchBarHeight by
      animateDpAsState(
          targetValue = if (isSearchBarVisible) 56.dp else 0.dp,
          animationSpec = tween(durationMillis = 300),
          label = "searchBarHeight")

  val searchBarAlpha by
      animateFloatAsState(
          targetValue = if (isSearchBarVisible) 1f else 0f,
          animationSpec = tween(durationMillis = 300),
          label = "searchBarAlpha")
>>>>>>> f4994de8

  val surfaceColor by
      animateColorAsState(
          targetValue =
              if (isSearchBarVisible) Color.Transparent
              else MaterialTheme.colorScheme.surface.copy(alpha = 0.95f),
          animationSpec = tween(durationMillis = 300),
          label = "surfaceColor")

  Surface(
      modifier = Modifier.fillMaxWidth().testTag(SearchProfileScreenTestTags.HEADER),
      color = surfaceColor) {
        Column(modifier = Modifier.fillMaxWidth().padding(top = topPadding)) {
          Box(
              modifier =
                  Modifier.height(
                          searchBarHeight +
                              if (isSearchBarVisible) Dimensions.PaddingMedium * 2 else 0.dp)
                      .fillMaxWidth()
                      .alpha(searchBarAlpha)) {
                if (isSearchBarVisible) {
                  LiquidSearchBar(
                      query = searchQuery,
                      onQueryChange = onQueryChange,
                      modifier =
                          Modifier.padding(horizontal = Dimensions.PaddingLarge)
                              .testTag(SearchProfileScreenTestTags.SEARCH_BAR))
                }
              }

          if (isSearchBarVisible) {
            Spacer(modifier = Modifier.height(Dimensions.SpacerSmall))
          }

          SearchProfileTabRow(
              pagerState = pagerState, titles = listOf("Explore", "Followers", "Following"))
        }
      }
}

/**
 * Composable function that displays a horizontal pager containing lists of user profiles for
 * different categories (Explore, Followers, Following) in the search profile screen.
 *
 * @param pagerState The [PagerState] used to control the horizontal pager.
 * @param exploreListState The [LazyListState] for the Explore profiles list.
 * @param followersListState The [LazyListState] for the Followers profiles list.
 * @param followingListState The [LazyListState] for the Following profiles list.
 * @param exploreProfiles A list of [ProfileUIState] objects representing the Explore profiles.
 * @param followersProfiles A list of [ProfileUIState] objects representing the Followers profiles.
 * @param followingProfiles A list of [ProfileUIState] objects representing the Following profiles.
 * @param isLoading A boolean indicating whether the profile data is currently being loaded.
 * @param searchProfileViewModel The [SearchProfileViewModel] used to handle user interactions such
 *   as following or unfollowing users.
 * @param isSearchBarVisible A boolean indicating whether the search bar is visible.
 * @param onCardClick Callback function invoked when a profile card is clicked.
 */
@Composable
fun SearchProfileContentPager(
    pagerState: PagerState,
    exploreListState: LazyListState,
    followersListState: LazyListState,
    followingListState: LazyListState,
    exploreProfiles: List<ProfileUIState>,
    followersProfiles: List<ProfileUIState>,
    followingProfiles: List<ProfileUIState>,
    isLoading: Boolean,
    searchProfileViewModel: SearchProfileViewModel,
    isSearchBarVisible: Boolean,
    onCardClick: () -> Unit = {}
) {
  val headerHeight by
      animateDpAsState(
          targetValue = if (isSearchBarVisible) 180.dp else 100.dp,
          animationSpec = tween(durationMillis = 300),
          label = "headerHeight")

  HorizontalPager(
      state = pagerState,
      modifier = Modifier.fillMaxSize().testTag(SearchProfileScreenTestTags.PAGER),
      verticalAlignment = Alignment.Top) { page ->
        val (listState, profiles) =
            when (page) {
              0 -> exploreListState to exploreProfiles
              1 -> followersListState to followersProfiles
              2 -> followingListState to followingProfiles
              else -> exploreListState to exploreProfiles
            }

        val pageTag =
            when (page) {
              0 -> SearchProfileScreenTestTags.PAGE_EXPLORE
              1 -> SearchProfileScreenTestTags.PAGE_FOLLOWERS
              2 -> SearchProfileScreenTestTags.PAGE_FOLLOWING
              else -> "unknownPage"
            }

        Box(modifier = Modifier.testTag(pageTag)) {
          ProfileList(
              listState = listState,
              profiles = profiles,
              isLoading = isLoading,
              searchProfileViewModel = searchProfileViewModel,
              topPadding = headerHeight,
              onCardClick = onCardClick)
        }
      }
}

/**
 * Composable function that displays a list of user profiles in a lazy column.
 *
 * @param listState The [LazyListState] used to control the scroll state of the list.
 * @param profiles A list of [ProfileUIState] objects representing the user profiles to be
 *   displayed.
 * @param isLoading A boolean indicating whether the profile data is currently being loaded.
 * @param searchProfileViewModel The [SearchProfileViewModel] used to handle user interactions such
 *   as following or unfollowing users.
 * @param topPadding The top padding to be applied to the list, typically to account for overlaying
 *   UI elements.
 * @param onCardClick Callback function invoked when a profile card is clicked.
 */
@Composable
fun ProfileList(
    listState: LazyListState,
    profiles: List<ProfileUIState>,
    isLoading: Boolean,
    searchProfileViewModel: SearchProfileViewModel,
    topPadding: Dp,
    onCardClick: () -> Unit = {}
) {
  LazyColumn(
      state = listState,
      contentPadding = PaddingValues(top = topPadding, bottom = 80.dp),
      modifier = Modifier.fillMaxSize().testTag(SearchProfileScreenTestTags.PROFILE_LIST)) {
        if (isLoading && profiles.isEmpty()) {
          item(key = "loading") {
            Box(
                modifier =
                    Modifier.fillMaxWidth()
                        .padding(Dimensions.PaddingLarge)
                        .testTag(SearchProfileScreenTestTags.LOADING),
                contentAlignment = Alignment.Center) {
                  CircularProgressIndicator()
                }
          }
        }

        if (!isLoading && profiles.isEmpty()) {
          item(key = "empty_state") {
            Box(
                modifier =
                    Modifier.fillMaxWidth()
                        .padding(Dimensions.PaddingLarge)
                        .testTag(SearchProfileScreenTestTags.EMPTY),
                contentAlignment = Alignment.Center) {
                  Text(
                      text = "No profiles found",
                      style = MaterialTheme.typography.bodyLarge,
                      color = MaterialTheme.colorScheme.onSurfaceVariant)
                }
          }
        }

        items(profiles, key = { it.user.uid }) { profile ->
          Box(
              modifier =
                  Modifier.padding(
                      horizontal = Dimensions.PaddingMedium, vertical = Dimensions.PaddingSmall)) {
                ProfileCard(
                    profile = profile,
                    viewModel = searchProfileViewModel,
                    onCardClick = onCardClick)
              }
        }
      }
}

/**
 * Composable function that displays a tab row for navigating between different profile categories
 * (Explore, Followers, Following) in the search profile screen.
 *
 * @param pagerState The [PagerState] used to control the horizontal pager.
 * @param titles A list of titles for the tabs.
 */
@Composable
fun SearchProfileTabRow(pagerState: PagerState, titles: List<String>) {
  val scope = rememberCoroutineScope()

  PrimaryTabRow(
      modifier = Modifier.testTag(SearchProfileScreenTestTags.TAB_ROW),
      selectedTabIndex = pagerState.currentPage,
      containerColor = Color.Transparent,
      contentColor = MaterialTheme.colorScheme.onSurface,
      divider = {},
      indicator = {
        TabRowDefaults.SecondaryIndicator(
            modifier = Modifier.tabIndicatorOffset(pagerState.currentPage),
            height = Dimensions.PaddingSmall,
            color = MaterialTheme.colorScheme.onSurface)
      }) {
        titles.forEachIndexed { index, title ->
          Tab(
              selected = pagerState.currentPage == index,
              onClick = { scope.launch { pagerState.animateScrollToPage(index) } },
              text = {
                Text(
                    text = title,
                    style = MaterialTheme.typography.titleMedium,
                    fontWeight = MaterialTheme.typography.titleMedium.fontWeight,
                    color = MaterialTheme.colorScheme.onSurface)
              },
              modifier = Modifier.testTag(SearchProfileScreenTestTags.tab(index)))
        }
      }
}<|MERGE_RESOLUTION|>--- conflicted
+++ resolved
@@ -153,12 +153,9 @@
                     searchQuery = searchQuery,
                     onQueryChange = { searchProfileViewModel.updateSearchQuery(it) },
                     topPadding = paddingValues.calculateTopPadding(),
-<<<<<<< HEAD
+                    isSearchBarVisible = isSearchBarVisible.value)
                     categories = categories,
                     catSelect = searchProfileViewModel::selectCategory)
-=======
-                    isSearchBarVisible = isSearchBarVisible.value)
->>>>>>> f4994de8
 
                 uiState.errorMsg?.let { error ->
                   Snackbar(
@@ -183,12 +180,9 @@
  * @param onQueryChange Callback function invoked when the search query changes.
  * @param topPadding The top padding to be applied to the overlay, typically to account for system
  *   UI elements.
-<<<<<<< HEAD
+ * @param isSearchBarVisible A boolean indicating whether the search bar should be visible.
  * @param categories The set of selected categories.
  * @param catSelect Callback function invoked when a category is selected or deselected.
-=======
- * @param isSearchBarVisible A boolean indicating whether the search bar should be visible.
->>>>>>> f4994de8
  */
 @Composable
 fun SearchHeaderOverlay(
@@ -196,34 +190,11 @@
     searchQuery: String,
     onQueryChange: (String) -> Unit,
     topPadding: Dp,
-<<<<<<< HEAD
+    isSearchBarVisible: Boolean,
     categories: Set<Tag.Category> = emptySet(),
     catSelect: (Tag.Category, Boolean) -> Unit = { _, _ -> }
 ) {
-  val allCats = remember { Tag.tagFromEachCategory.toList() }
-  Surface(modifier = Modifier.fillMaxWidth().testTag(SearchProfileScreenTestTags.HEADER)) {
-    Column(modifier = Modifier.fillMaxWidth().padding(top = topPadding)) {
-      LiquidSearchBar(
-          query = searchQuery,
-          onQueryChange = onQueryChange,
-          modifier =
-              Modifier.padding(horizontal = Dimensions.PaddingMedium)
-                  .testTag(SearchProfileScreenTestTags.SEARCH_BAR))
-
-      Spacer(modifier = Modifier.height(Dimensions.SpacerSmall))
-      TagRow(
-          allCats,
-          heightTag = CategoryItemDefaults.HEIGHT_CAT,
-          widthTag = CategoryItemDefaults.WIDTH_CAT,
-          isSelected = { cat -> categories.contains(cat.category) },
-          onTagSelect = { cat -> catSelect(cat.category, true) },
-          onTagReSelect = { cat -> catSelect(cat.category, false) },
-          fadeWidth = (CategoryItemDefaults.HEIGHT_CAT * 0.5f).dp,
-          isCategory = true)
-=======
-    isSearchBarVisible: Boolean
-) {
-
+    val allCats = remember { Tag.tagFromEachCategory.toList() }
   val searchBarHeight by
       animateDpAsState(
           targetValue = if (isSearchBarVisible) 56.dp else 0.dp,
@@ -235,7 +206,6 @@
           targetValue = if (isSearchBarVisible) 1f else 0f,
           animationSpec = tween(durationMillis = 300),
           label = "searchBarAlpha")
->>>>>>> f4994de8
 
   val surfaceColor by
       animateColorAsState(
@@ -268,6 +238,15 @@
 
           if (isSearchBarVisible) {
             Spacer(modifier = Modifier.height(Dimensions.SpacerSmall))
+              TagRow(
+                  allCats,
+                  heightTag = CategoryItemDefaults.HEIGHT_CAT,
+                  widthTag = CategoryItemDefaults.WIDTH_CAT,
+                  isSelected = { cat -> categories.contains(cat.category) },
+                  onTagSelect = { cat -> catSelect(cat.category, true) },
+                  onTagReSelect = { cat -> catSelect(cat.category, false) },
+                  fadeWidth = (CategoryItemDefaults.HEIGHT_CAT * 0.5f).dp,
+                  isCategory = true)
           }
 
           SearchProfileTabRow(
