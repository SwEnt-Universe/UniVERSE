--- conflicted
+++ resolved
@@ -31,6 +31,7 @@
 import androidx.compose.runtime.LaunchedEffect
 import androidx.compose.runtime.collectAsState
 import androidx.compose.runtime.getValue
+import androidx.compose.runtime.remember
 import androidx.compose.runtime.rememberCoroutineScope
 import androidx.compose.ui.Alignment
 import androidx.compose.ui.Modifier
@@ -123,16 +124,6 @@
       modifier = Modifier.testTag(NavigationTestTags.SEARCH_PROFILE_SCREEN)) { paddingValues ->
         val bottomPadding = paddingValues.calculateBottomPadding()
 
-<<<<<<< HEAD
-                SearchHeaderOverlay(
-                    pagerState = pagerState,
-                    searchQuery = searchQuery,
-                    onQueryChange = { searchProfileViewModel.updateSearchQuery(it) },
-                    topPadding = paddingValues.calculateTopPadding(),
-                    isSearchBarVisible = isSearchBarVisible.value,
-                    categories = categories,
-                    catSelect = searchProfileViewModel::selectCategory)
-=======
         Column(modifier = Modifier.fillMaxSize()) {
           LiquidBox(modifier = Modifier.fillMaxWidth(), shape = RoundedCornerShape(0.dp)) {
             SearchHeader(
@@ -140,7 +131,6 @@
                 pagerState = pagerState,
                 onQueryChange = { searchProfileViewModel.updateSearchQuery(it) })
           }
->>>>>>> c5823bbe
 
           Box(modifier = Modifier.fillMaxSize()) {
             SearchProfileContentPager(
@@ -171,39 +161,6 @@
 /**
  * Displays the fixed header content at the top of the screen.
  *
-<<<<<<< HEAD
- * @param pagerState The [PagerState] used to control the horizontal pager.
- * @param searchQuery The current search query string.
- * @param onQueryChange Callback function invoked when the search query changes.
- * @param topPadding The top padding to be applied to the overlay, typically to account for system
- *   UI elements.
- * @param isSearchBarVisible A boolean indicating whether the search bar should be visible.
- * @param categories The set of selected categories.
- * @param catSelect Callback function invoked when a category is selected or deselected.
- */
-@Composable
-fun SearchHeaderOverlay(
-    pagerState: PagerState,
-    searchQuery: String,
-    onQueryChange: (String) -> Unit,
-    topPadding: Dp,
-    isSearchBarVisible: Boolean,
-    categories: Set<Tag.Category> = emptySet(),
-    catSelect: (Tag.Category, Boolean) -> Unit = { _, _ -> }
-) {
-  val allCats = remember { Tag.tagFromEachCategory.toList() }
-  val searchBarHeight by
-      animateDpAsState(
-          targetValue = if (isSearchBarVisible) 56.dp else 0.dp,
-          animationSpec = tween(durationMillis = 300),
-          label = "searchBarHeight")
-
-  val searchBarAlpha by
-      animateFloatAsState(
-          targetValue = if (isSearchBarVisible) 1f else 0f,
-          animationSpec = tween(durationMillis = 300),
-          label = "searchBarAlpha")
-=======
  * This includes the status bar spacing, the search bar for filtering profiles, and the tab row for
  * navigation between profile categories.
  *
@@ -211,50 +168,21 @@
  * @param pagerState The state of the pager, used to synchronize the tab selection with the
  *   displayed page.
  * @param onQueryChange Callback invoked when the text in the search bar changes.
- */
-@Composable
-fun SearchHeader(searchQuery: String, pagerState: PagerState, onQueryChange: (String) -> Unit) {
+ * @param categories The set of selected categories.
+ * @param catSelect Callback function invoked when a category is selected or deselected.
+ */
+@Composable
+fun SearchHeader(searchQuery: String, pagerState: PagerState,
+                 onQueryChange: (String) -> Unit,
+                 categories: Set<Tag.Category> = emptySet(),
+                 catSelect: (Tag.Category, Boolean) -> Unit = { _, _ -> }
+) {
+    val allCats = remember { Tag.tagFromEachCategory.toList() }
   val topPadding = WindowInsets.statusBars.asPaddingValues().calculateTopPadding()
->>>>>>> c5823bbe
 
   Column(modifier = Modifier.fillMaxWidth().testTag(SearchProfileScreenTestTags.HEADER)) {
     Spacer(modifier = Modifier.height(topPadding))
 
-<<<<<<< HEAD
-  Surface(
-      modifier = Modifier.fillMaxWidth().testTag(SearchProfileScreenTestTags.HEADER),
-      color = surfaceColor) {
-        Column(modifier = Modifier.fillMaxWidth().padding(top = topPadding)) {
-          Box(
-              modifier =
-                  Modifier.height(
-                          searchBarHeight +
-                              if (isSearchBarVisible) Dimensions.PaddingMedium * 2 else 0.dp)
-                      .fillMaxWidth()
-                      .alpha(searchBarAlpha)) {
-                if (isSearchBarVisible) {
-                  LiquidSearchBar(
-                      query = searchQuery,
-                      onQueryChange = onQueryChange,
-                      modifier =
-                          Modifier.padding(horizontal = Dimensions.PaddingLarge)
-                              .testTag(SearchProfileScreenTestTags.SEARCH_BAR))
-                }
-              }
-
-          if (isSearchBarVisible) {
-            TagRow(
-                allCats,
-                heightTag = CategoryItemDefaults.HEIGHT_CAT,
-                widthTag = CategoryItemDefaults.WIDTH_CAT,
-                isSelected = { cat -> categories.contains(cat.category) },
-                onTagSelect = { cat -> catSelect(cat.category, true) },
-                onTagReSelect = { cat -> catSelect(cat.category, false) },
-                fadeWidth = (CategoryItemDefaults.HEIGHT_CAT * 0.5f).dp,
-                isCategory = true)
-            Spacer(modifier = Modifier.height(Dimensions.SpacerSmall))
-          }
-=======
     Box(modifier = Modifier.fillMaxWidth().padding(vertical = Dimensions.PaddingMedium)) {
       LiquidSearchBar(
           query = searchQuery,
@@ -262,8 +190,16 @@
           modifier =
               Modifier.padding(horizontal = Dimensions.PaddingLarge)
                   .testTag(SearchProfileScreenTestTags.SEARCH_BAR))
+        TagRow(
+            allCats,
+            heightTag = CategoryItemDefaults.HEIGHT_CAT,
+            widthTag = CategoryItemDefaults.WIDTH_CAT,
+            isSelected = { cat -> categories.contains(cat.category) },
+            onTagSelect = { cat -> catSelect(cat.category, true) },
+            onTagReSelect = { cat -> catSelect(cat.category, false) },
+            fadeWidth = (CategoryItemDefaults.HEIGHT_CAT * 0.5f).dp,
+            isCategory = true)
     }
->>>>>>> c5823bbe
 
     SearchProfileTabRow(
         pagerState = pagerState, titles = listOf("Explore", "Followers", "Following"))
