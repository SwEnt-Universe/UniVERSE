package com.android.universe.ui.eventCreation

import androidx.test.ext.junit.runners.AndroidJUnit4
import androidx.test.platform.app.InstrumentationRegistry
import com.android.universe.model.event.FakeEventRepository
import com.android.universe.model.location.Location
import com.android.universe.model.tag.Tag
import com.android.universe.model.tag.TagLocalTemporaryRepository
import com.android.universe.model.tag.TagTemporaryRepository
import java.time.LocalDate
import java.time.LocalDateTime
import java.time.LocalTime
import kotlinx.coroutines.Dispatchers
import kotlinx.coroutines.ExperimentalCoroutinesApi
import kotlinx.coroutines.test.StandardTestDispatcher
import kotlinx.coroutines.test.advanceUntilIdle
import kotlinx.coroutines.test.resetMain
import kotlinx.coroutines.test.runTest
import kotlinx.coroutines.test.setMain
import org.junit.After
import org.junit.Assert.assertEquals
import org.junit.Before
import org.junit.Test
import org.junit.runner.RunWith

@RunWith(AndroidJUnit4::class)
class EventCreationViewModelTest {
  private lateinit var eventRepository: FakeEventRepository
  private lateinit var viewModel: EventCreationViewModel
  private lateinit var tagRepository: TagTemporaryRepository
  private val testDispatcher = StandardTestDispatcher()

  /** Companion object to provides values for the tests. */
  companion object {
    const val SAMPLE_TITLE = "Sample Title"
    const val SAMPLE_DESCRIPTION = "Sample Description"
<<<<<<< HEAD
    const val SAMPLE_DATE_FORMAT = "12/12/2030"
    const val SAMPLE_TIME_FORMAT = "12:12"
    val SAMPLE_DATE = LocalDate.of(2030, 12, 12)
    val SAMPLE_TIME = LocalTime.of(12, 12)
    val sample_tags = setOf(Tag.METAL, Tag.ROLE_PLAYING_GAMES, Tag.HANDBALL)
=======
    const val SAMPLE_DAY = "12"
    const val SAMPLE_MONTH = "12"
    const val SAMPLE_YEAR = "2025"
    const val SAMPLE_HOUR = "12"
    const val SAMPLE_MINUTE = "12"
    val sample_tags = setOf(Tag.METAL, Tag.DND, Tag.HANDBALL)
>>>>>>> 41b61854
  }

  @OptIn(ExperimentalCoroutinesApi::class)
  @Before
  fun setup() {
    Dispatchers.setMain(testDispatcher)
    eventRepository = FakeEventRepository()
    tagRepository = TagLocalTemporaryRepository()
    viewModel =
        EventCreationViewModel(eventRepository = eventRepository, tagRepository = tagRepository)
  }

  @Test
  fun testSetEventName() {
    viewModel.setEventName(SAMPLE_TITLE)
    val state = viewModel.uiStateEventCreation.value
    assert(state.name == SAMPLE_TITLE)
  }

  @Test
  fun testSetEventDescription() {
    viewModel.setEventDescription(SAMPLE_DESCRIPTION)
    val state = viewModel.uiStateEventCreation.value
    assert(state.description == SAMPLE_DESCRIPTION)
  }

  @OptIn(ExperimentalCoroutinesApi::class)
  @Test
  fun testSetEventTags() = runTest {
    val eventTags = setOf(Tag.METAL, Tag.KARATE)
    viewModel.setEventTags(eventTags)
    advanceUntilIdle()
    assert(viewModel.eventTags.value == eventTags)
  }

  @Test
  fun updateTagInRepoUpdateViewModel() = runTest {
    tagRepository.updateTags(sample_tags)
    testDispatcher.scheduler.advanceUntilIdle()
    assertEquals(sample_tags, viewModel.eventTags.value)
  }

  @OptIn(ExperimentalCoroutinesApi::class)
  @Test
  fun testSaveEvent() = runTest {
    viewModel.setEventName(SAMPLE_TITLE)

    viewModel.setEventDescription(SAMPLE_DESCRIPTION)

    viewModel.setDate(SAMPLE_DATE)
    viewModel.setTime(SAMPLE_TIME)

    assertEquals(
        viewModel.formatTime(viewModel.uiStateEventCreation.value.time), SAMPLE_TIME_FORMAT)
    assertEquals(
        viewModel.formatDate(viewModel.uiStateEventCreation.value.date), SAMPLE_DATE_FORMAT)

    tagRepository.updateTags(sample_tags)
    testDispatcher.scheduler.advanceUntilIdle()

    viewModel.saveEvent(location = Location(0.0, 0.0), uid = "user123")
    testDispatcher.scheduler.advanceUntilIdle()
    val savedEvent = eventRepository.getAllEvents()
    assert(savedEvent.size == 1)
    val event = savedEvent[0]
    assert(event.title == SAMPLE_TITLE)
    assert(event.description == SAMPLE_DESCRIPTION)
    assert(event.creator == "user123")
    assert(event.participants == setOf("user123"))
    assert(event.location == Location(0.0, 0.0))
    assert(event.tags == sample_tags)

    val expectedDate = LocalDateTime.of(2030, 12, 12, 12, 12)

    assert(event.date == expectedDate)
    assertEquals(emptySet<Tag>(), tagRepository.getTags())
  }

  @Test
  fun setImageWithNullUriRemoveImagePicture() {
    val context = InstrumentationRegistry.getInstrumentation().targetContext
    viewModel.setImage(context, null)
    assertEquals(null, viewModel.uiStateEventCreation.value.eventPicture)
  }

  @OptIn(ExperimentalCoroutinesApi::class)
  @After
  fun tearDown() {
    Dispatchers.resetMain()
  }
}<|MERGE_RESOLUTION|>--- conflicted
+++ resolved
@@ -34,20 +34,11 @@
   companion object {
     const val SAMPLE_TITLE = "Sample Title"
     const val SAMPLE_DESCRIPTION = "Sample Description"
-<<<<<<< HEAD
     const val SAMPLE_DATE_FORMAT = "12/12/2030"
     const val SAMPLE_TIME_FORMAT = "12:12"
     val SAMPLE_DATE = LocalDate.of(2030, 12, 12)
     val SAMPLE_TIME = LocalTime.of(12, 12)
     val sample_tags = setOf(Tag.METAL, Tag.ROLE_PLAYING_GAMES, Tag.HANDBALL)
-=======
-    const val SAMPLE_DAY = "12"
-    const val SAMPLE_MONTH = "12"
-    const val SAMPLE_YEAR = "2025"
-    const val SAMPLE_HOUR = "12"
-    const val SAMPLE_MINUTE = "12"
-    val sample_tags = setOf(Tag.METAL, Tag.DND, Tag.HANDBALL)
->>>>>>> 41b61854
   }
 
   @OptIn(ExperimentalCoroutinesApi::class)
