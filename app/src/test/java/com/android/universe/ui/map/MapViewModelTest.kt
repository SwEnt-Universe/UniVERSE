package com.android.universe.ui.map

import app.cash.turbine.test
import com.android.universe.model.Tag
import com.android.universe.model.event.Event
import com.android.universe.model.event.EventRepository
import com.android.universe.model.location.Location
import com.android.universe.model.location.LocationRepository
import com.android.universe.model.user.UserProfile
import com.android.universe.model.user.UserRepository
import com.android.universe.utils.EventTestData
import com.android.universe.utils.UserTestData
import com.tomtom.sdk.location.GeoPoint
import io.mockk.coEvery
import io.mockk.every
import io.mockk.mockk
import java.time.LocalDate
import java.time.LocalDateTime
import kotlinx.coroutines.Dispatchers
import kotlinx.coroutines.ExperimentalCoroutinesApi
import kotlinx.coroutines.flow.flow
import kotlinx.coroutines.flow.flowOf
import kotlinx.coroutines.test.StandardTestDispatcher
import kotlinx.coroutines.test.resetMain
import kotlinx.coroutines.test.runTest
import kotlinx.coroutines.test.setMain
import org.junit.After
import org.junit.Assert.assertEquals
import org.junit.Assert.assertFalse
import org.junit.Assert.assertNull
import org.junit.Assert.assertTrue
import org.junit.Before
import org.junit.Test

@OptIn(ExperimentalCoroutinesApi::class)
class MapViewModelTest {
  private lateinit var userId: String

  companion object {
    const val commonLat = 46.5196535
    const val commonLng = 6.6322734
  }

  private lateinit var viewModel: MapViewModel
  private lateinit var locationRepository: LocationRepository

  private lateinit var eventRepository: EventRepository
  private lateinit var userRepository: UserRepository

  private val testDispatcher = StandardTestDispatcher()

  private val fakeEvents =
      listOf(
          Event(
              id = "event-001",
              title = "Morning Run at the Lake",
              description = "Join us for a casual 5km run around the lake followed by coffee.",
              date = LocalDateTime.of(2025, 10, 15, 7, 30),
              tags = setOf(Tag.JAZZ, Tag.COUNTRY),
              creator =
                  UserProfile(
                      uid = "0",
                      username = "alice_smith",
                      firstName = "Alice",
                      lastName = "Smith",
                      country = "US",
                      description = "Loves running",
                      dateOfBirth = LocalDate.of(1990, 1, 1),
                      tags = setOf(Tag.SCULPTURE)),
              location = Location(latitude = 46.5196535, longitude = 6.6322734)),
          Event(
              id = "event-002",
              title = "Tech Hackathon 2025",
              date = LocalDateTime.of(2025, 11, 3, 9, 0),
              tags = setOf(Tag.PROGRAMMING, Tag.ARTIFICIAL_INTELLIGENCE, Tag.BOAT),
              creator =
                  UserProfile(
                      uid = "0",
                      username = "alice_smith",
                      firstName = "Alice",
                      lastName = "Smith",
                      country = "US",
                      description = "Loves running",
                      dateOfBirth = LocalDate.of(1990, 1, 1),
                      tags = setOf(Tag.SCULPTURE)),
              location = Location(latitude = 37.423021, longitude = -122.086808)),
          Event(
              id = "event-003",
              title = "Art & Wine Evening",
              description = "Relaxed evening mixing painting, wine, and music.",
              date = LocalDateTime.of(2025, 10, 22, 19, 0),
              tags = setOf(Tag.SCULPTURE, Tag.MUSIC),
              creator =
                  UserProfile(
                      uid = "0",
                      username = "alice_smith",
                      firstName = "Alice",
                      lastName = "Smith",
                      country = "US",
                      description = "Loves running",
                      dateOfBirth = LocalDate.of(1990, 1, 1),
                      tags = setOf(Tag.SCULPTURE)),
              location = Location(latitude = 47.3769, longitude = 8.5417)))

  @Before
  fun setup() {
    Dispatchers.setMain(testDispatcher)
    userId = "new_id"
    locationRepository = mockk(relaxed = true)
    eventRepository = mockk(relaxed = true)
    userRepository = mockk(relaxed = true)
    viewModel = MapViewModel(userId, locationRepository, eventRepository, userRepository)
  }

  @After
  fun tearDown() {
    Dispatchers.resetMain()
  }

  @Test
  fun `loadLastKnownLocation emits Success on success`() = runTest {
    val fakeLocation = Location(latitude = 46.5196, longitude = 6.5685)
    every { locationRepository.getLastKnownLocation(any(), any()) } answers
        {
          firstArg<(Location) -> Unit>().invoke(fakeLocation)
        }

    viewModel.loadLastKnownLocation()
    testDispatcher.scheduler.advanceUntilIdle()

    val state = viewModel.uiState.value
    assertTrue(state.location == fakeLocation)
    assertNull(state.error)
    assertFalse(state.isLoading)
  }

  @Test
  fun `loadLastKnownLocation emits Error on failure and centers on Lausanne`() = runTest {
    every { locationRepository.getLastKnownLocation(any(), any()) } answers
        {
          secondArg<() -> Unit>().invoke()
        }

    viewModel.loadLastKnownLocation()
    testDispatcher.scheduler.advanceUntilIdle()

    val state = viewModel.uiState.value
    assertEquals("No last known location available", state.error)
    assertFalse(state.isLoading)
  }

  @Test
  fun `startLocationTracking emits latest location and clears error`() = runTest {
    val fakeFlow = flowOf(Location(46.5, 6.5), Location(46.6, 6.6))
    every { locationRepository.startLocationTracking() } returns fakeFlow

    viewModel.startLocationTracking()
    testDispatcher.scheduler.advanceUntilIdle()

    val state = viewModel.uiState.value
    assertEquals(Location(46.6, 6.6), state.location)
    assertNull(state.error)
  }

  @Test
  fun `startLocationTracking emits Error on exception`() = runTest {
    every { locationRepository.startLocationTracking() } returns
        flow { throw RuntimeException("Location tracking failed") }

    viewModel.startLocationTracking()
    testDispatcher.scheduler.advanceUntilIdle()

    val state = viewModel.uiState.value
    assertTrue(state.error!!.contains("Location tracking failed"))
  }

  @Test
  fun `centerOn emits CameraOptions`() = runTest {
    viewModel.cameraCommands.test {
      val point = GeoPoint(46.5196, 6.5685)
      viewModel.centerOn(point, 10.0)

      val emitted = awaitItem()
      assertEquals(point, emitted.position)
      assertEquals(10.0, emitted.zoom)
      cancelAndIgnoreRemainingEvents()
    }
  }

  @Test
  fun `centerOnLausanne emits correct CameraOptions`() = runTest {
    viewModel.cameraCommands.test {
      viewModel.centerOnLausanne()
      val emitted = awaitItem()
      assertEquals(46.5196535, emitted.position!!.latitude, 0.00001)
      assertEquals(6.6322734, emitted.position!!.longitude, 0.00001)
      assertEquals(14.0, emitted.zoom)
      cancelAndIgnoreRemainingEvents()
    }
  }

  @Test
  fun `loadAllEvents updates eventMarkers on success`() = runTest {
    coEvery { eventRepository.getAllEvents() } returns fakeEvents

    viewModel.loadAllEvents()
    testDispatcher.scheduler.advanceUntilIdle()

    val markers = viewModel.eventMarkers.value
    assertEquals(fakeEvents.size, markers.size)
    assertEquals("Morning Run at the Lake", markers[0].title)
    assertEquals("Tech Hackathon 2025", markers[1].title)
    assertEquals("Art & Wine Evening", markers[2].title)
  }

  @Test
  fun `loadAllEvents sets error on failure`() = runTest {
    coEvery { eventRepository.getAllEvents() } throws RuntimeException("Failed to load")

    viewModel.loadAllEvents()
    testDispatcher.scheduler.advanceUntilIdle()

    val state = viewModel.uiState.value
    assertEquals("Failed to load events: Failed to load", state.error)
  }

  @Test
<<<<<<< HEAD
  fun `selectLocation updates selectedLat and selectedLng`() = runTest {
    viewModel.selectLocation(commonLat, commonLng)
    testDispatcher.scheduler.advanceUntilIdle()

    assertEquals(viewModel.uiState.value.selectedLat, commonLat)
    assertEquals(viewModel.uiState.value.selectedLng, commonLng)

    viewModel.selectLocation(null, null)
    testDispatcher.scheduler.advanceUntilIdle()

    assertEquals(viewModel.uiState.value.selectedLat, null)
    assertEquals(viewModel.uiState.value.selectedLng, null)
=======
  fun `loadSuggestedEventsForCurrentUser updates eventMarkers with UserTestData`() = runTest {
    val testUser = UserTestData.ManyTagsUser
    val suggestedEvents = listOf(EventTestData.dummyEvent1, EventTestData.dummyEvent2)

    coEvery { userRepository.getUser(userId) } returns testUser
    coEvery { eventRepository.getSuggestedEventsForUser(testUser) } returns suggestedEvents

    viewModel.loadSuggestedEventsForCurrentUser()
    testDispatcher.scheduler.advanceUntilIdle()

    val markers = viewModel.eventMarkers.value
    assertEquals(suggestedEvents.size, markers.size)
    assertEquals(suggestedEvents, markers)
  }

  @Test
  fun `loadSuggestedEventsForCurrentUser sets error on user retrieval failure`() = runTest {
    coEvery { userRepository.getUser(userId) } throws RuntimeException("User not found")

    viewModel.loadSuggestedEventsForCurrentUser()
    testDispatcher.scheduler.advanceUntilIdle()

    val state = viewModel.uiState.value
    assertEquals("Failed to load events: User not found", state.error)
>>>>>>> 6387f3fb
  }
}<|MERGE_RESOLUTION|>--- conflicted
+++ resolved
@@ -225,20 +225,6 @@
   }
 
   @Test
-<<<<<<< HEAD
-  fun `selectLocation updates selectedLat and selectedLng`() = runTest {
-    viewModel.selectLocation(commonLat, commonLng)
-    testDispatcher.scheduler.advanceUntilIdle()
-
-    assertEquals(viewModel.uiState.value.selectedLat, commonLat)
-    assertEquals(viewModel.uiState.value.selectedLng, commonLng)
-
-    viewModel.selectLocation(null, null)
-    testDispatcher.scheduler.advanceUntilIdle()
-
-    assertEquals(viewModel.uiState.value.selectedLat, null)
-    assertEquals(viewModel.uiState.value.selectedLng, null)
-=======
   fun `loadSuggestedEventsForCurrentUser updates eventMarkers with UserTestData`() = runTest {
     val testUser = UserTestData.ManyTagsUser
     val suggestedEvents = listOf(EventTestData.dummyEvent1, EventTestData.dummyEvent2)
@@ -263,6 +249,20 @@
 
     val state = viewModel.uiState.value
     assertEquals("Failed to load events: User not found", state.error)
->>>>>>> 6387f3fb
+  }
+
+  @Test
+  fun `selectLocation updates selectedLat and selectedLng`() = runTest {
+    viewModel.selectLocation(commonLat, commonLng)
+    testDispatcher.scheduler.advanceUntilIdle()
+
+    assertEquals(viewModel.uiState.value.selectedLat, commonLat)
+    assertEquals(viewModel.uiState.value.selectedLng, commonLng)
+
+    viewModel.selectLocation(null, null)
+    testDispatcher.scheduler.advanceUntilIdle()
+
+    assertEquals(viewModel.uiState.value.selectedLat, null)
+    assertEquals(viewModel.uiState.value.selectedLng, null)
   }
 }