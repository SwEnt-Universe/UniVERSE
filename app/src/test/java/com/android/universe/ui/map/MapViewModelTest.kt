--- conflicted
+++ resolved
@@ -129,16 +129,13 @@
             locationRepository = locationRepository,
             eventRepository = eventRepository,
             userRepository = userRepository,
-<<<<<<< HEAD
-        )
+            userReactiveRepository = userReactiveRepository,
+            ai = ai)
     viewModel.javaClass.getDeclaredField("currentUserId").apply {
       isAccessible = true
       set(viewModel, userId)
     }
-=======
-            userReactiveRepository = userReactiveRepository,
-            ai = ai)
->>>>>>> 50bac3fc
+
   }
 
   @After
