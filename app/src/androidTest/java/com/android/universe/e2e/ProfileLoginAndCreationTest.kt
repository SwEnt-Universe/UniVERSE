package com.android.universe.e2e

import androidx.compose.runtime.Composable
import androidx.compose.runtime.CompositionLocalProvider
import androidx.compose.ui.graphics.Color
import androidx.compose.ui.test.assertIsDisplayed
import androidx.compose.ui.test.assertTextContains
import androidx.compose.ui.test.hasSetTextAction
import androidx.compose.ui.test.hasTestTag
import androidx.compose.ui.test.isDisplayed
import androidx.compose.ui.test.junit4.createComposeRule
import androidx.compose.ui.test.onNodeWithTag
import androidx.compose.ui.test.performClick
import androidx.compose.ui.test.performScrollToNode
import androidx.compose.ui.test.performTextClearance
import androidx.compose.ui.test.performTextInput
import androidx.test.ext.junit.runners.AndroidJUnit4
import androidx.test.rule.GrantPermissionRule
import com.android.universe.UniverseApp
import com.android.universe.di.DefaultDP
import com.android.universe.model.isoToCountryName
import com.android.universe.model.user.UserProfile
import com.android.universe.model.user.UserRepositoryProvider
import com.android.universe.ui.common.FormTestTags
import com.android.universe.ui.map.MapScreenTestTags
import com.android.universe.ui.navigation.NavigationTestTags
import com.android.universe.ui.profile.UserProfileScreenTestTags
import com.android.universe.ui.profileCreation.AddProfileScreenTestTags
import com.android.universe.ui.profileSettings.SettingsTestTags
import com.android.universe.ui.selectTag.SelectTagsScreenTestTags
import com.android.universe.ui.signIn.SignInScreenTestTags
import com.android.universe.ui.theme.UniverseTheme
import com.android.universe.ui.utils.LocalLayerBackdrop
import com.android.universe.utils.FirebaseAuthUserTest
import com.android.universe.utils.UserTestData
import com.google.firebase.Firebase
import com.google.firebase.auth.auth
<<<<<<< HEAD
import com.kyant.backdrop.backdrops.rememberLayerBackdrop
=======
import io.mockk.every
import io.mockk.mockkObject
import kotlinx.coroutines.Dispatchers
>>>>>>> fc730365
import kotlinx.coroutines.ExperimentalCoroutinesApi
import kotlinx.coroutines.test.UnconfinedTestDispatcher
import kotlinx.coroutines.test.runTest
import org.junit.Assert.assertEquals
import org.junit.Assert.assertNotNull
import org.junit.Before
import org.junit.Rule
import org.junit.Test
import org.junit.runner.RunWith

@OptIn(ExperimentalCoroutinesApi::class)
@RunWith(AndroidJUnit4::class)
class ProfileLoginAndCreationTest : FirebaseAuthUserTest(isRobolectric = false) {
  @get:Rule val composeTestRule = createComposeRule()

  @get:Rule
  val permissionRule: GrantPermissionRule =
      GrantPermissionRule.grant(android.Manifest.permission.ACCESS_FINE_LOCATION)

  private fun setContentWithStubBackdrop(content: @Composable () -> Unit) {
    composeTestRule.setContent {
      val stubBackdrop = rememberLayerBackdrop { drawRect(Color.Transparent) }

      CompositionLocalProvider(LocalLayerBackdrop provides stubBackdrop) { content() }
    }
  }

  companion object {
    private const val FAKE_EMAIL = UserTestData.aliceEmail
    private const val FAKE_PASSWORD = UserTestData.alicePassword
    private val userTest = UserTestData.Alice
  }

  @Before
  override fun setUp() {
    super.setUp()
<<<<<<< HEAD
    setContentWithStubBackdrop { UniverseTheme { UniverseApp() } }
    composeTestRule.waitForIdle()
=======
    mockkObject(DefaultDP)
    every { DefaultDP.io } returns UnconfinedTestDispatcher()
    every { DefaultDP.default } returns UnconfinedTestDispatcher()
    every { DefaultDP.main } returns Dispatchers.Main
    runTest {
      composeTestRule.setContent { UniverseTheme { UniverseApp() } }
      composeTestRule.waitForIdle()
    }
>>>>>>> fc730365
  }

  @Test
  fun `profile login and creation works`() {
    println("loginAndWait")
    loginAndWait()

    println("fillProfileDetailAndWait")
    fillProfileDetailAndWait()

    println("selectTagAndWait")
    selectTagAndWait()

    println("compareCreatedProfile")
    compareCreatedProfile()

    println("tabNavigationAndPrepareForEdit")
    tabNavigationAndPrepareForEdit()

    println("changeNameToBobAndVerify")
    changeNameToBobAndVerify()
  }

  private fun changeNameToBobAndVerify() {
    composeTestRule.onNodeWithTag(UserProfileScreenTestTags.EDIT_BUTTON).performClick()

    composeTestRule.onNodeWithTag(SettingsTestTags.FIRST_NAME_BUTTON).performClick()
    composeTestRule
        .onNode(hasSetTextAction() and hasTestTag(SettingsTestTags.FIRST_NAME_FIELD))
        .performClick()
        .performTextClearance()
    composeTestRule
        .onNode(hasSetTextAction() and hasTestTag(SettingsTestTags.FIRST_NAME_FIELD))
        .performTextInput("Bob")

    composeTestRule.onNodeWithTag(SettingsTestTags.MODAL_SAVE_BUTTON).performClick()

    composeTestRule.onNodeWithTag(SettingsTestTags.FIRST_NAME_BUTTON).assertTextContains("Bob")
  }

  private fun tabNavigationAndPrepareForEdit() {
    composeTestRule.onNodeWithTag(NavigationTestTags.CHAT_TAB).performClick()
    composeTestRule.onNodeWithTag(NavigationTestTags.CHAT_SCREEN).assertIsDisplayed()

    composeTestRule.onNodeWithTag(NavigationTestTags.EVENT_TAB).performClick()
    composeTestRule.onNodeWithTag(NavigationTestTags.EVENT_SCREEN).assertIsDisplayed()

    composeTestRule.onNodeWithTag(NavigationTestTags.PROFILE_TAB).performClick()
    composeTestRule.onNodeWithTag(NavigationTestTags.PROFILE_SCREEN).assertIsDisplayed()
    composeTestRule.waitForIdle()

    composeTestRule.onNodeWithTag(UserProfileScreenTestTags.AGE).assertIsDisplayed()
    composeTestRule.onNodeWithTag(UserProfileScreenTestTags.DESCRIPTION).assertIsDisplayed()
    composeTestRule.onNodeWithTag(UserProfileScreenTestTags.COUNTRY).assertIsDisplayed()
    composeTestRule.onNodeWithTag(UserProfileScreenTestTags.FIRSTNAME).assertIsDisplayed()
    composeTestRule.onNodeWithTag(UserProfileScreenTestTags.LASTNAME).assertIsDisplayed()
    composeTestRule.onNodeWithTag(UserProfileScreenTestTags.EDIT_BUTTON).assertIsDisplayed()
  }

  private fun compareCreatedProfile() {
    val createdUser = Firebase.auth.currentUser
    var createdUserProfile: UserProfile? = null
    assertNotNull(createdUser)
    runTest {
      // This delay avoid race conditions for the tags. Not the best but work for now
      createdUserProfile = UserRepositoryProvider.repository.getUser(createdUser!!.uid)
    }
    assertEquals(userTest.copy(uid = createdUser!!.uid), createdUserProfile)
  }

  private fun selectTagAndWait() {
    userTest.tags.forEach {
      val tagTestTag = SelectTagsScreenTestTags.TAG_BUTTON_PREFIX + it.displayName
      composeTestRule
          .onNodeWithTag(SelectTagsScreenTestTags.LAZY_COLUMN)
          .performScrollToNode(hasTestTag(tagTestTag))
      composeTestRule.onNodeWithTag(tagTestTag).performClick()
    }

    composeTestRule.onNodeWithTag(SelectTagsScreenTestTags.SAVE_BUTTON).performClick()

    composeTestRule.onNodeWithTag(MapScreenTestTags.MAP_VIEW).assertIsDisplayed()
  }

  private fun fillProfileDetailAndWait() {
    composeTestRule
        .onNodeWithTag(AddProfileScreenTestTags.USERNAME_FIELD)
        .performClick()
        .performTextInput(userTest.username)

    composeTestRule
        .onNodeWithTag(AddProfileScreenTestTags.FIRST_NAME_FIELD)
        .performClick()
        .performTextInput(userTest.firstName)

    composeTestRule
        .onNodeWithTag(AddProfileScreenTestTags.LAST_NAME_FIELD)
        .performClick()
        .performTextInput(userTest.lastName)

    composeTestRule
        .onNodeWithTag(AddProfileScreenTestTags.DESCRIPTION_FIELD)
        .performClick()
        .performTextInput(userTest.description!!)

    // Wait 5 second max for the dropdown menu to appear
    composeTestRule.onNodeWithTag(AddProfileScreenTestTags.COUNTRY_FIELD).performClick()

    composeTestRule
        .onNodeWithTag(AddProfileScreenTestTags.DROPDOWN_SCROLLING_MENU)
        .performScrollToNode(
            hasTestTag(
                "${AddProfileScreenTestTags.COUNTRY_DROPDOWN_ITEM_PREFIX}${isoToCountryName[userTest.country]}"))

    composeTestRule
        .onNodeWithTag(
            "${AddProfileScreenTestTags.COUNTRY_DROPDOWN_ITEM_PREFIX}${isoToCountryName[userTest.country]}")
        .performClick()

    composeTestRule
        .onNodeWithTag(AddProfileScreenTestTags.DAY_FIELD)
        .performClick()
        .performTextInput("${userTest.dateOfBirth.dayOfMonth}")

    composeTestRule
        .onNodeWithTag(AddProfileScreenTestTags.MONTH_FIELD)
        .performClick()
        .performTextInput("${userTest.dateOfBirth.monthValue}")

    composeTestRule
        .onNodeWithTag(AddProfileScreenTestTags.YEAR_FIELD)
        .performClick()
        .performTextInput("${userTest.dateOfBirth.year}")

    composeTestRule.onNodeWithTag(AddProfileScreenTestTags.SAVE_BUTTON).performClick()

    composeTestRule.waitUntil(5_000L) {
      composeTestRule.onNodeWithTag(SelectTagsScreenTestTags.SAVE_BUTTON).isDisplayed()
    }
  }

  private fun loginAndWait() {
    composeTestRule.waitUntil(5_000L) {
      composeTestRule.onNodeWithTag(FormTestTags.EMAIL_FIELD).isDisplayed()
    }
    composeTestRule
        .onNodeWithTag(FormTestTags.EMAIL_FIELD)
        .performClick()
        .performTextInput(FAKE_EMAIL)

    composeTestRule
        .onNodeWithTag(FormTestTags.PASSWORD_FIELD)
        .performClick()
        .performTextInput(FAKE_PASSWORD)

    composeTestRule.onNodeWithTag(SignInScreenTestTags.EMAIL_SIGN_IN_BUTTON).performClick()

    // Wait max 30 second for the email validation to occur, we should arrive on the
    // AddProfileScreen
    composeTestRule.waitUntil(60_000L) {
      composeTestRule.onNodeWithTag(NavigationTestTags.ADD_PROFILE_SCREEN).isDisplayed()
    }
  }
}<|MERGE_RESOLUTION|>--- conflicted
+++ resolved
@@ -35,13 +35,10 @@
 import com.android.universe.utils.UserTestData
 import com.google.firebase.Firebase
 import com.google.firebase.auth.auth
-<<<<<<< HEAD
-import com.kyant.backdrop.backdrops.rememberLayerBackdrop
-=======
 import io.mockk.every
 import io.mockk.mockkObject
 import kotlinx.coroutines.Dispatchers
->>>>>>> fc730365
+import com.kyant.backdrop.backdrops.rememberLayerBackdrop
 import kotlinx.coroutines.ExperimentalCoroutinesApi
 import kotlinx.coroutines.test.UnconfinedTestDispatcher
 import kotlinx.coroutines.test.runTest
@@ -78,19 +75,14 @@
   @Before
   override fun setUp() {
     super.setUp()
-<<<<<<< HEAD
-    setContentWithStubBackdrop { UniverseTheme { UniverseApp() } }
-    composeTestRule.waitForIdle()
-=======
     mockkObject(DefaultDP)
     every { DefaultDP.io } returns UnconfinedTestDispatcher()
     every { DefaultDP.default } returns UnconfinedTestDispatcher()
     every { DefaultDP.main } returns Dispatchers.Main
     runTest {
-      composeTestRule.setContent { UniverseTheme { UniverseApp() } }
+      setContentWithStubBackdrop { UniverseTheme { UniverseApp() } }
       composeTestRule.waitForIdle()
     }
->>>>>>> fc730365
   }
 
   @Test
