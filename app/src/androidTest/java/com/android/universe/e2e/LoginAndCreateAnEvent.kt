--- conflicted
+++ resolved
@@ -10,6 +10,7 @@
 import androidx.compose.ui.test.onNodeWithTag
 import androidx.compose.ui.test.performClick
 import androidx.compose.ui.test.performTextInput
+import androidx.compose.ui.test.performTouchInput
 import androidx.test.ext.junit.runners.AndroidJUnit4
 import androidx.test.rule.GrantPermissionRule
 import com.android.universe.UniverseApp
@@ -30,7 +31,10 @@
 import com.android.universe.utils.UserTestData
 import com.android.universe.utils.nextMonth
 import com.android.universe.utils.pressOKDate
+import com.android.universe.utils.pressOKTime
 import com.android.universe.utils.selectDayWithMonth
+import com.android.universe.utils.selectHour
+import com.android.universe.utils.selectMinute
 import com.android.universe.utils.setContentWithStubBackdrop
 import com.google.firebase.Firebase
 import com.google.firebase.auth.auth
@@ -172,26 +176,14 @@
           .isSuccess
     }
 
-<<<<<<< HEAD
     composeTestRule.onNodeWithTag(EventCreationTestTags.SET_LOCATION_BUTTON).performClick()
 
-    // —————————————————————————————————————
-    // 2. SET LOCATION BY CLICKING ON MAP
-    // —————————————————————————————————————
-
-    composeTestRule
-        .onNodeWithTag("test_select_location_backdoor", useUnmergedTree = true)
-        .performClick()
-
-    // —————————————————————————————
-    // 3. OTHER PARAMETERS
+    // —————————————————————————————
+    // 2. OTHER PARAMETERS
     // —————————————————————————————
     composeTestRule.waitUntil(64_000L) {
       composeTestRule.onNodeWithTag(EventCreationTestTags.DATE_BUTTON).isDisplayed()
     }
-=======
-    composeTestRule.onNodeWithTag(FlowBottomMenuTestTags.CONFIRM_BUTTON).assertIsDisplayed()
->>>>>>> b6831c60
 
     composeTestRule
         .onNodeWithTag(EventCreationTestTags.EVENT_DATE_TEXT_FIELD)
@@ -212,19 +204,17 @@
         .onNodeWithTag(EventCreationTestTags.EVENT_DESCRIPTION_TEXT_FIELD)
         .performTextInput(FAKE_EVENT.description!!)
 
-<<<<<<< HEAD
-    composeTestRule.waitUntil(69_000L) {
-      composeTestRule
-          .onNodeWithTag(EventCreationTestTags.SAVE_EVENT_BUTTON)
-          .assertIsDisplayed()
-          .isDisplayed()
-    }
-    composeTestRule.onNodeWithTag(EventCreationTestTags.SAVE_EVENT_BUTTON).performClick()
-=======
     composeTestRule.onNodeWithTag(FlowBottomMenuTestTags.CONFIRM_BUTTON).performClick()
     composeTestRule.waitForIdle()
-    composeTestRule.onNodeWithTag(FlowBottomMenuTestTags.CONFIRM_BUTTON).performClick()
->>>>>>> b6831c60
+
+		// —————————————————————————————————————
+		// 3. SET LOCATION BY CLICKING ON MAP
+		// —————————————————————————————————————
+
+		composeTestRule
+			.onNodeWithTag("test_select_location_backdoor", useUnmergedTree = true)
+			.performClick()
+		composeTestRule.onNodeWithTag(FlowBottomMenuTestTags.CONFIRM_BUTTON).performClick()
     composeTestRule.waitForIdle()
   }
 
@@ -233,7 +223,6 @@
       composeTestRule.onNodeWithTag(NavigationTestTags.EVENT_TAB).isDisplayed()
     }
     composeTestRule.onNodeWithTag(NavigationTestTags.EVENT_TAB).performClick()
-
     composeTestRule.waitUntil(5_000L) {
       composeTestRule
           .onAllNodesWithTag("${EventCardTestTags.EVENT_CARD}_0", useUnmergedTree = true)
