package com.android.universe.e2e

import android.Manifest.permission.ACCESS_FINE_LOCATION
import android.content.Context
import androidx.compose.ui.test.assertIsDisplayed
import androidx.compose.ui.test.assertTextEquals
import androidx.compose.ui.test.isDisplayed
import androidx.compose.ui.test.junit4.createComposeRule
import androidx.compose.ui.test.onAllNodesWithTag
import androidx.compose.ui.test.onFirst
import androidx.compose.ui.test.onNodeWithTag
import androidx.compose.ui.test.performClick
import androidx.compose.ui.test.performTextInput
<<<<<<< HEAD
import androidx.compose.ui.test.performTouchInput
import androidx.test.core.app.ApplicationProvider
=======
>>>>>>> 50bac3fc
import androidx.test.ext.junit.runners.AndroidJUnit4
import androidx.test.rule.GrantPermissionRule
import com.android.universe.UniverseApp
import com.android.universe.di.DefaultDP
import com.android.universe.ui.common.EventContentTestTags
import com.android.universe.ui.common.FormTestTags
import com.android.universe.ui.common.UniverseBackgroundContainer
import com.android.universe.ui.event.EventCardTestTags
import com.android.universe.ui.eventCreation.EventCreationTestTags
import com.android.universe.ui.map.MapCreateEventModalTestTags
import com.android.universe.ui.map.MapScreenTestTags
import com.android.universe.ui.map.MapViewModel
import com.android.universe.ui.map.MapViewModelFactory
import com.android.universe.ui.navigation.FlowBottomMenuTestTags
import com.android.universe.ui.navigation.NavigationTestTags
import com.android.universe.ui.signIn.SignInScreenTestTags
import com.android.universe.ui.theme.UniverseTheme
import com.android.universe.utils.EventTestData
import com.android.universe.utils.FirebaseAuthUserTest
import com.android.universe.utils.UserTestData
import com.android.universe.utils.nextMonth
import com.android.universe.utils.onNodeWithTagWithUnmergedTree
import com.android.universe.utils.pressOKDate
import com.android.universe.utils.selectDayWithMonth
import com.android.universe.utils.setContentWithStubBackdrop
import com.google.firebase.Firebase
import com.google.firebase.auth.auth
import io.mockk.every
import io.mockk.mockkObject
import kotlinx.coroutines.Dispatchers
import kotlinx.coroutines.ExperimentalCoroutinesApi
import kotlinx.coroutines.test.UnconfinedTestDispatcher
import kotlinx.coroutines.test.advanceUntilIdle
import kotlinx.coroutines.test.runTest
import org.junit.Before
import org.junit.Rule
import org.junit.Test
import org.junit.runner.RunWith

@OptIn(ExperimentalCoroutinesApi::class)
@RunWith(AndroidJUnit4::class)
class LoginAndCreateAnEvent : FirebaseAuthUserTest(isRobolectric = false) {

  companion object {
    var fakeUser = UserTestData.Bob
    const val FAKE_EMAIL = UserTestData.bobEmail
    const val FAKE_PASS = UserTestData.bobPassword
    val FAKE_EVENT = EventTestData.futureEventNoTags
    const val TIME_INPUT = "13:25"
  }

  @get:Rule val composeTestRule = createComposeRule()

  @get:Rule
  val permissionRule: GrantPermissionRule = GrantPermissionRule.grant(ACCESS_FINE_LOCATION)

  private lateinit var mapViewModel: MapViewModel
  private lateinit var context: Context

  @Before
  override fun setUp() {
    super.setUp()
<<<<<<< HEAD
    context = ApplicationProvider.getApplicationContext()
    mapViewModel = MapViewModelFactory(context).create(MapViewModel::class.java)
=======
    com.android.universe.ui.map.TestFlags.enableMapBackdoor = true
>>>>>>> 50bac3fc
    mockkObject(DefaultDP)
    every { DefaultDP.io } returns UnconfinedTestDispatcher()
    every { DefaultDP.default } returns UnconfinedTestDispatcher()
    every { DefaultDP.main } returns Dispatchers.Main

    runTest {
      val uid = createTestUser(fakeUser, FAKE_EMAIL, FAKE_PASS)
      fakeUser = fakeUser.copy(uid = uid)
      Firebase.auth.signOut()
      advanceUntilIdle()
    }
    composeTestRule.setContentWithStubBackdrop {
      UniverseTheme {
        UniverseBackgroundContainer(mapViewModel) { UniverseApp(mapViewModel = mapViewModel) }
      }
    }
    composeTestRule.waitForIdle()
  }

  @Test
  fun `Login and Create an Event`() = runTest {
<<<<<<< HEAD
    composeTestRule.waitUntil(5_000L) {
      composeTestRule.onNodeWithTagWithUnmergedTree(SignInScreenTestTags.WELCOME_BOX).isDisplayed()
=======
    composeTestRule.waitUntil(15_000L) {
      try {
        composeTestRule
            .onNodeWithTag(SignInScreenTestTags.WELCOME_BOX, useUnmergedTree = true)
            .assertExists()
        true
      } catch (_: Throwable) {
        false
      }
>>>>>>> 50bac3fc
    }
    loginAndWait()
    createEvent()
    seeAddedEventInEventList()
    clickOnEventInList()
  }

  private fun loginAndWait() = runTest {
    composeTestRule
        .onNodeWithTagWithUnmergedTree(SignInScreenTestTags.JOIN_BUTTON)
        .assertIsDisplayed()
        .performClick()

    composeTestRule.waitForIdle()
    composeTestRule
        .onNodeWithTagWithUnmergedTree(FormTestTags.EMAIL_FIELD)
        .performClick()
        .performTextInput(FAKE_EMAIL)

    composeTestRule.waitForIdle()
    composeTestRule
        .onNodeWithTag(FlowBottomMenuTestTags.CONFIRM_BUTTON)
        .assertIsDisplayed()
        .performClick()

    composeTestRule.waitUntil(60_000L) {
      composeTestRule.onNodeWithTagWithUnmergedTree(SignInScreenTestTags.PASSWORD_BOX).isDisplayed()
    }

    composeTestRule
        .onNodeWithTagWithUnmergedTree(FormTestTags.PASSWORD_FIELD)
        .performClick()
        .performTextInput(FAKE_PASS)

    composeTestRule.waitForIdle()
    composeTestRule.onNodeWithTag(FlowBottomMenuTestTags.CONFIRM_BUTTON).performClick()

    // Wait max 30 seconds, we should arrive on the MapScreen
    composeTestRule.waitUntil(30_000L) {
      composeTestRule.onNodeWithTag(NavigationTestTags.MAP_SCREEN).isDisplayed()
    }
<<<<<<< HEAD
    advanceUntilIdle()

    composeTestRule.waitUntil(15_000L) {
      composeTestRule.onNodeWithTagWithUnmergedTree(MapScreenTestTags.INTERACTABLE).isDisplayed()
=======
  }

  private fun createEvent() = runTest {
    // —————————————————————————————
    // 1. CLICK CREATE EVENT BUTTON -> CLICK MANUAL CREATE BUTTON -> CLICK SET LOCATION
    // —————————————————————————————
    // Wait for + button on map
    composeTestRule.waitUntil(10_000L) {
      runCatching {
            composeTestRule.onNodeWithTag(MapScreenTestTags.CREATE_EVENT_BUTTON).assertExists()
          }
          .isSuccess
>>>>>>> 50bac3fc
    }
    composeTestRule.onNodeWithTag(MapScreenTestTags.CREATE_EVENT_BUTTON).performClick()

    // Wait for Manual Create button inside the popup modal
    composeTestRule.waitUntil(10_000L) {
      runCatching {
            composeTestRule
                .onAllNodesWithTag(
                    MapCreateEventModalTestTags.MANUAL_CREATE_EVENT_BUTTON, useUnmergedTree = true)
                .onFirst()
                .assertExists()
          }
          .isSuccess
    }
    composeTestRule
        .onAllNodesWithTag(
            MapCreateEventModalTestTags.MANUAL_CREATE_EVENT_BUTTON, useUnmergedTree = true)
        .onFirst()
        .performClick()

    // —————————————————————————————————————
    // 3. SET LOCATION BY CLICKING ON MAP
    // —————————————————————————————————————

    composeTestRule.waitForIdle()
    // Click “Set location” button in the creation screen
    composeTestRule.waitUntil(10_000L) {
      runCatching {
            composeTestRule.onNodeWithTag(EventCreationTestTags.SET_LOCATION_BUTTON).assertExists()
          }
          .isSuccess
    }

    composeTestRule.waitForIdle()
    composeTestRule.onNodeWithTag(EventCreationTestTags.SET_LOCATION_BUTTON).performClick()

    composeTestRule.waitForIdle()
    composeTestRule
        .onNodeWithTag("test_select_location_backdoor", useUnmergedTree = true)
        .performClick()
    composeTestRule.onNodeWithTag(FlowBottomMenuTestTags.CONFIRM_BUTTON).performClick()
    composeTestRule.waitForIdle()

    // —————————————————————————————
    // 2. OTHER PARAMETERS
    // —————————————————————————————
    composeTestRule.waitUntil(64_000L) {
      composeTestRule.onNodeWithTag(EventCreationTestTags.EVENT_DATE_TEXT_FIELD).isDisplayed()
    }

    composeTestRule
        .onNodeWithTag(EventCreationTestTags.EVENT_DATE_TEXT_FIELD)
        .assertIsDisplayed()
        .performClick()
    nextMonth(composeTestRule)
    composeTestRule.waitForIdle()
    selectDayWithMonth(composeTestRule, FAKE_EVENT.date.toLocalDate())
    composeTestRule.waitForIdle()
    pressOKDate(composeTestRule)
    composeTestRule
        .onNodeWithTag(EventCreationTestTags.EVENT_TIME_TEXT_FIELD)
        .performTextInput(TIME_INPUT)
    composeTestRule
        .onNodeWithTag(EventCreationTestTags.EVENT_TITLE_TEXT_FIELD)
        .performTextInput(FAKE_EVENT.title)
    composeTestRule
        .onNodeWithTag(EventCreationTestTags.EVENT_DESCRIPTION_TEXT_FIELD)
        .performTextInput(FAKE_EVENT.description!!)

    composeTestRule.onNodeWithTag(FlowBottomMenuTestTags.CONFIRM_BUTTON).performClick()
    composeTestRule.waitForIdle()
    composeTestRule.onNodeWithTag(FlowBottomMenuTestTags.CONFIRM_BUTTON).performClick()
    composeTestRule.waitForIdle()
  }

  private fun seeAddedEventInEventList() = runTest {
    composeTestRule.waitUntil(10_000L) {
      composeTestRule.onNodeWithTag(NavigationTestTags.EVENT_TAB).isDisplayed()
    }
    composeTestRule.onNodeWithTag(NavigationTestTags.EVENT_TAB).performClick()
    composeTestRule.waitUntil(5_000L) {
      composeTestRule
          .onAllNodesWithTag("${EventCardTestTags.EVENT_CARD}_0", useUnmergedTree = true)
          .fetchSemanticsNodes()
          .isNotEmpty()
    }
    // There should be a single event therefore we can check using the onFirst() function
    composeTestRule
        .onAllNodesWithTag("${EventContentTestTags.EVENT_TITLE}_0", useUnmergedTree = true)
        .onFirst()
        .assertTextEquals(FAKE_EVENT.title)
    composeTestRule
        .onAllNodesWithTag("${EventContentTestTags.EVENT_DESCRIPTION}_0", useUnmergedTree = true)
        .onFirst()
        .assertTextEquals(FAKE_EVENT.description!!)
  }

  private fun clickOnEventInList() = runTest {
    composeTestRule
        .onAllNodesWithTag("${EventCardTestTags.EVENT_CARD}_0", useUnmergedTree = true)
        .onFirst()
        .performClick()

    // Check that the event can be seen on the map
    composeTestRule.waitUntil(23_333L) {
      composeTestRule
          .onAllNodesWithTag(MapScreenTestTags.EVENT_INFO_POPUP)
          .fetchSemanticsNodes()
          .isNotEmpty()
    }
  }
}<|MERGE_RESOLUTION|>--- conflicted
+++ resolved
@@ -11,11 +11,7 @@
 import androidx.compose.ui.test.onNodeWithTag
 import androidx.compose.ui.test.performClick
 import androidx.compose.ui.test.performTextInput
-<<<<<<< HEAD
-import androidx.compose.ui.test.performTouchInput
 import androidx.test.core.app.ApplicationProvider
-=======
->>>>>>> 50bac3fc
 import androidx.test.ext.junit.runners.AndroidJUnit4
 import androidx.test.rule.GrantPermissionRule
 import com.android.universe.UniverseApp
@@ -78,12 +74,8 @@
   @Before
   override fun setUp() {
     super.setUp()
-<<<<<<< HEAD
     context = ApplicationProvider.getApplicationContext()
     mapViewModel = MapViewModelFactory(context).create(MapViewModel::class.java)
-=======
-    com.android.universe.ui.map.TestFlags.enableMapBackdoor = true
->>>>>>> 50bac3fc
     mockkObject(DefaultDP)
     every { DefaultDP.io } returns UnconfinedTestDispatcher()
     every { DefaultDP.default } returns UnconfinedTestDispatcher()
@@ -105,23 +97,11 @@
 
   @Test
   fun `Login and Create an Event`() = runTest {
-<<<<<<< HEAD
     composeTestRule.waitUntil(5_000L) {
       composeTestRule.onNodeWithTagWithUnmergedTree(SignInScreenTestTags.WELCOME_BOX).isDisplayed()
-=======
-    composeTestRule.waitUntil(15_000L) {
-      try {
-        composeTestRule
-            .onNodeWithTag(SignInScreenTestTags.WELCOME_BOX, useUnmergedTree = true)
-            .assertExists()
-        true
-      } catch (_: Throwable) {
-        false
-      }
->>>>>>> 50bac3fc
     }
     loginAndWait()
-    createEvent()
+    clickOnMapAndCreateEvent()
     seeAddedEventInEventList()
     clickOnEventInList()
   }
@@ -160,12 +140,11 @@
     composeTestRule.waitUntil(30_000L) {
       composeTestRule.onNodeWithTag(NavigationTestTags.MAP_SCREEN).isDisplayed()
     }
-<<<<<<< HEAD
     advanceUntilIdle()
 
     composeTestRule.waitUntil(15_000L) {
       composeTestRule.onNodeWithTagWithUnmergedTree(MapScreenTestTags.INTERACTABLE).isDisplayed()
-=======
+    }
   }
 
   private fun createEvent() = runTest {
@@ -174,11 +153,7 @@
     // —————————————————————————————
     // Wait for + button on map
     composeTestRule.waitUntil(10_000L) {
-      runCatching {
-            composeTestRule.onNodeWithTag(MapScreenTestTags.CREATE_EVENT_BUTTON).assertExists()
-          }
-          .isSuccess
->>>>>>> 50bac3fc
+      composeTestRule.onNodeWithTag(MapScreenTestTags.CREATE_EVENT_BUTTON).isDisplayed()
     }
     composeTestRule.onNodeWithTag(MapScreenTestTags.CREATE_EVENT_BUTTON).performClick()
 
@@ -217,20 +192,7 @@
 
     composeTestRule.waitForIdle()
     composeTestRule
-        .onNodeWithTag("test_select_location_backdoor", useUnmergedTree = true)
-        .performClick()
-    composeTestRule.onNodeWithTag(FlowBottomMenuTestTags.CONFIRM_BUTTON).performClick()
-    composeTestRule.waitForIdle()
-
-    // —————————————————————————————
-    // 2. OTHER PARAMETERS
-    // —————————————————————————————
-    composeTestRule.waitUntil(64_000L) {
-      composeTestRule.onNodeWithTag(EventCreationTestTags.EVENT_DATE_TEXT_FIELD).isDisplayed()
-    }
-
-    composeTestRule
-        .onNodeWithTag(EventCreationTestTags.EVENT_DATE_TEXT_FIELD)
+        .onNodeWithTag(EventCreationTestTags.DATE_BUTTON)
         .assertIsDisplayed()
         .performClick()
     nextMonth(composeTestRule)
