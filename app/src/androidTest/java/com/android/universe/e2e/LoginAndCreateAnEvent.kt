package com.android.universe.e2e

import android.Manifest.permission.ACCESS_FINE_LOCATION
import androidx.compose.ui.test.assertIsDisplayed
import androidx.compose.ui.test.assertTextEquals
import androidx.compose.ui.test.isDisplayed
import androidx.compose.ui.test.junit4.createComposeRule
import androidx.compose.ui.test.onAllNodesWithTag
import androidx.compose.ui.test.onFirst
import androidx.compose.ui.test.onNodeWithTag
import androidx.compose.ui.test.performClick
import androidx.compose.ui.test.performTextInput
import androidx.compose.ui.test.performTouchInput
import androidx.test.ext.junit.runners.AndroidJUnit4
import androidx.test.rule.GrantPermissionRule
import com.android.universe.UniverseApp
<<<<<<< HEAD
import com.android.universe.di.DefaultDP
import com.android.universe.ui.common.EventContentTestTags
=======
>>>>>>> 0f787b1b
import com.android.universe.ui.common.FormTestTags
import com.android.universe.ui.event.EventCardTestTags
import com.android.universe.ui.eventCreation.EventCreationTestTags
import com.android.universe.ui.map.MapScreenTestTags
import com.android.universe.ui.navigation.NavigationTestTags
import com.android.universe.ui.signIn.SignInScreenTestTags
import com.android.universe.ui.theme.UniverseTheme
import com.android.universe.utils.EventTestData
import com.android.universe.utils.FirebaseAuthUserTest
import com.android.universe.utils.UserTestData
import com.android.universe.utils.nextMonth
import com.android.universe.utils.pressOKDate
import com.android.universe.utils.pressOKTime
import com.android.universe.utils.selectDay
import com.android.universe.utils.selectHour
import com.android.universe.utils.selectMinute
import com.android.universe.utils.setContentWithStubBackdrop
import com.google.firebase.Firebase
import com.google.firebase.auth.auth
import kotlinx.coroutines.ExperimentalCoroutinesApi
import kotlinx.coroutines.test.runTest
import org.junit.Before
import org.junit.Rule
import org.junit.Test
import org.junit.runner.RunWith

@OptIn(ExperimentalCoroutinesApi::class)
@RunWith(AndroidJUnit4::class)
class LoginAndCreateAnEvent : FirebaseAuthUserTest(isRobolectric = false) {

  companion object {
    var fakeUser = UserTestData.Bob
    const val FAKE_EMAIL = UserTestData.bobEmail
    const val FAKE_PASS = UserTestData.bobPassword
    val FAKE_EVENT = EventTestData.futureEventNoTags
  }

  @get:Rule val composeTestRule = createComposeRule()

  @get:Rule
  val permissionRule: GrantPermissionRule = GrantPermissionRule.grant(ACCESS_FINE_LOCATION)

  @Before
  override fun setUp() {
    super.setUp()
    runTest {
      val uid = createTestUser(fakeUser, FAKE_EMAIL, FAKE_PASS)
      fakeUser = fakeUser.copy(uid = uid)
      Firebase.auth.signOut()
    }
    composeTestRule.setContentWithStubBackdrop { UniverseTheme { UniverseApp() } }
    composeTestRule.waitForIdle()
  }

  @Test
  fun `Login and Create an Event`() {
    composeTestRule.waitUntil(5_000L) {
      composeTestRule.onNodeWithTag(SignInScreenTestTags.EMAIL_SIGN_IN_BUTTON).isDisplayed()
    }
    loginAndWait()
    clickOnMapAndCreateEvent()
    seeAddedEventInEventList()
  }

  private fun loginAndWait() {
    composeTestRule
        .onNodeWithTag(FormTestTags.EMAIL_FIELD)
        .performClick()
        .performTextInput(FAKE_EMAIL)

    composeTestRule
        .onNodeWithTag(FormTestTags.PASSWORD_FIELD)
        .performClick()
        .performTextInput(FAKE_PASS)

    composeTestRule.onNodeWithTag(SignInScreenTestTags.EMAIL_SIGN_IN_BUTTON).performClick()

    // Wait max 30 seconds, we should arrive on the MapScreen
    composeTestRule.waitUntil(30_000L) {
      composeTestRule.onNodeWithTag(NavigationTestTags.MAP_SCREEN).isDisplayed()
    }

    composeTestRule.waitUntil(15_000L) {
      composeTestRule
          .onAllNodesWithTag(MapScreenTestTags.INTERACTABLE)
          .fetchSemanticsNodes()
          .isNotEmpty()
    }
  }

  private fun clickOnMapAndCreateEvent() {
    composeTestRule.onNodeWithTag(MapScreenTestTags.INTERACTABLE).performTouchInput {
      advanceEventTime(1000)
      down(center)
    }
    composeTestRule.onNodeWithTag(MapScreenTestTags.INTERACTABLE).performTouchInput { up() }

    composeTestRule.waitUntil(5_000L) {
      composeTestRule.onNodeWithTag(MapScreenTestTags.CREATE_EVENT_BUTTON).isDisplayed()
    }
    composeTestRule.onNodeWithTag(MapScreenTestTags.CREATE_EVENT_BUTTON).performClick()
    composeTestRule.waitForIdle()

    composeTestRule.onNodeWithTag(EventCreationTestTags.SAVE_EVENT_BUTTON).assertIsDisplayed()

    composeTestRule
        .onNodeWithTag(EventCreationTestTags.DATE_BUTTON)
        .assertIsDisplayed()
        .performClick()
    nextMonth(composeTestRule)
    composeTestRule.waitForIdle()
    selectDay(composeTestRule, FAKE_EVENT.date.toLocalDate())
    composeTestRule.waitForIdle()
    pressOKDate(composeTestRule)
    composeTestRule
        .onNodeWithTag(EventCreationTestTags.TIME_BUTTON)
        .assertIsDisplayed()
        .performClick()
    selectHour(composeTestRule, FAKE_EVENT.date.hour)
    selectMinute(composeTestRule, FAKE_EVENT.date.minute)
    pressOKTime(composeTestRule)
    composeTestRule
        .onNodeWithTag(EventCreationTestTags.EVENT_TITLE_TEXT_FIELD)
        .performTextInput(FAKE_EVENT.title)
    composeTestRule
        .onNodeWithTag(EventCreationTestTags.EVENT_DESCRIPTION_TEXT_FIELD)
        .performTextInput(FAKE_EVENT.description!!)

    composeTestRule.onNodeWithTag(EventCreationTestTags.SAVE_EVENT_BUTTON).performClick()
    composeTestRule.waitForIdle()
  }

  private fun seeAddedEventInEventList() {
    composeTestRule.waitUntil(5_000L) {
      composeTestRule.onNodeWithTag(NavigationTestTags.EVENT_TAB).isDisplayed()
    }
    composeTestRule.onNodeWithTag(NavigationTestTags.EVENT_TAB).performClick()
    composeTestRule.waitUntil(5_000L) {
      composeTestRule
<<<<<<< HEAD
          .onAllNodesWithTag("${EventCardTestTags.EVENT_CARD}_0")
=======
          .onAllNodesWithTag(EventScreenTestTags.EVENT_CARD, useUnmergedTree = true)
>>>>>>> 0f787b1b
          .fetchSemanticsNodes()
          .isNotEmpty()
    }
    // There should be a single event therefore we can check using the onFirst() function

    composeTestRule
<<<<<<< HEAD
        .onAllNodesWithTag("${EventContentTestTags.EVENT_TITLE}_0")
        .onFirst()
        .assertTextEquals(FAKE_EVENT.title)
    composeTestRule
        .onAllNodesWithTag("${EventContentTestTags.EVENT_DESCRIPTION}_0")
=======
        .onAllNodesWithTag(EventScreenTestTags.EVENT_TITLE, useUnmergedTree = true)
        .onFirst()
        .assertTextEquals(FAKE_EVENT.title)
    composeTestRule
        .onAllNodesWithTag(EventScreenTestTags.EVENT_DESCRIPTION, useUnmergedTree = true)
>>>>>>> 0f787b1b
        .onFirst()
        .assertTextEquals(FAKE_EVENT.description!!)
  }
}<|MERGE_RESOLUTION|>--- conflicted
+++ resolved
@@ -14,11 +14,7 @@
 import androidx.test.ext.junit.runners.AndroidJUnit4
 import androidx.test.rule.GrantPermissionRule
 import com.android.universe.UniverseApp
-<<<<<<< HEAD
-import com.android.universe.di.DefaultDP
 import com.android.universe.ui.common.EventContentTestTags
-=======
->>>>>>> 0f787b1b
 import com.android.universe.ui.common.FormTestTags
 import com.android.universe.ui.event.EventCardTestTags
 import com.android.universe.ui.eventCreation.EventCreationTestTags
@@ -158,30 +154,17 @@
     composeTestRule.onNodeWithTag(NavigationTestTags.EVENT_TAB).performClick()
     composeTestRule.waitUntil(5_000L) {
       composeTestRule
-<<<<<<< HEAD
-          .onAllNodesWithTag("${EventCardTestTags.EVENT_CARD}_0")
-=======
-          .onAllNodesWithTag(EventScreenTestTags.EVENT_CARD, useUnmergedTree = true)
->>>>>>> 0f787b1b
+          .onAllNodesWithTag("${EventCardTestTags.EVENT_CARD}_0", useUnmergedTree = true)
           .fetchSemanticsNodes()
           .isNotEmpty()
     }
     // There should be a single event therefore we can check using the onFirst() function
-
     composeTestRule
-<<<<<<< HEAD
-        .onAllNodesWithTag("${EventContentTestTags.EVENT_TITLE}_0")
+        .onAllNodesWithTag("${EventContentTestTags.EVENT_TITLE}_0", useUnmergedTree = true)
         .onFirst()
         .assertTextEquals(FAKE_EVENT.title)
     composeTestRule
-        .onAllNodesWithTag("${EventContentTestTags.EVENT_DESCRIPTION}_0")
-=======
-        .onAllNodesWithTag(EventScreenTestTags.EVENT_TITLE, useUnmergedTree = true)
-        .onFirst()
-        .assertTextEquals(FAKE_EVENT.title)
-    composeTestRule
-        .onAllNodesWithTag(EventScreenTestTags.EVENT_DESCRIPTION, useUnmergedTree = true)
->>>>>>> 0f787b1b
+        .onAllNodesWithTag("${EventContentTestTags.EVENT_DESCRIPTION}_0", useUnmergedTree = true)
         .onFirst()
         .assertTextEquals(FAKE_EVENT.description!!)
   }
