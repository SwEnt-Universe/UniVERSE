pluginManagement {
    repositories {
        google {
            content {
                includeGroupByRegex("com\\.android.*")
                includeGroupByRegex("com\\.google.*")
                includeGroupByRegex("androidx.*")
            }
        }
        mavenCentral()
        gradlePluginPortal()
    }
}
dependencyResolutionManagement {
    repositoriesMode.set(RepositoriesMode.FAIL_ON_PROJECT_REPOS)
    repositories {
        google()
        mavenCentral()
<<<<<<< HEAD
=======
        // Required by TomTom SDK
>>>>>>> a8d71347
        maven {
            url = uri("https://repositories.tomtom.com/artifactory/maven")
        }
    }
}

rootProject.name = "UniVERSE"
include(":app")<|MERGE_RESOLUTION|>--- conflicted
+++ resolved
@@ -16,10 +16,7 @@
     repositories {
         google()
         mavenCentral()
-<<<<<<< HEAD
-=======
         // Required by TomTom SDK
->>>>>>> a8d71347
         maven {
             url = uri("https://repositories.tomtom.com/artifactory/maven")
         }
