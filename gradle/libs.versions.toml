--- conflicted
+++ resolved
@@ -43,19 +43,11 @@
 robolectric = "4.16"
 junit = "4.13.2"
 junitVersion = "1.1.5"
-<<<<<<< HEAD
-#endregion
-=======
 jacoco = "0.8.13"
 #endregion
 
-#region TomTom
+#region TomTom SDK
 tomtom = "1.26.0"
->>>>>>> a8d71347
-
-#region TomTom & Location
-tomtom-sdk = "1.26.0"
-play-services-location = "21.3.0"
 #endregion
 
 [libraries]
@@ -101,14 +93,6 @@
 maps-compose-utils = { module = "com.google.maps.android:maps-compose-utils", version.ref = "mapsComposeUtils" }
 androidx-constraintlayout = { module = "androidx.constraintlayout:constraintlayout", version.ref = "constraintlayout" }
 
-tomtom-map-display = { module = "com.tomtom.sdk.maps:map-display", version.ref = "tomtom-sdk" }
-
-tomtom-location-provider = { module = "com.tomtom.sdk.location:provider-default", version.ref = "tomtom-sdk" }
-tomtom-location-provider-map-matched = { module = "com.tomtom.sdk.location:provider-map-matched", version.ref = "tomtom-sdk" }
-tomtom-location-provider-simulation = { module = "com.tomtom.sdk.location:provider-simulation", version.ref = "tomtom-sdk" }
-tomtom-location-provider-api = { module = "com.tomtom.sdk.location:provider-api", version.ref = "tomtom-sdk" }
-play-services-location = { module = "com.google.android.gms:play-services-location", version.ref = "play-services-location" }
-
 [plugins]
 androidApplication = { id = "com.android.application", version.ref = "agp" }
 jetbrainsKotlinAndroid = { id = "org.jetbrains.kotlin.android", version.ref = "kotlin" }
