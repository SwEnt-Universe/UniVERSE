--- conflicted
+++ resolved
@@ -7,7 +7,6 @@
 gms = "4.4.3"
 ktfmt = "0.20.1"
 sonar = "5.1.0.4882"
-
 #endregion
 
 #region UI & Compose
@@ -43,23 +42,8 @@
 robolectric = "4.16"
 junit = "4.13.2"
 junitVersion = "1.1.5"
-<<<<<<< HEAD
-espressoCore = "3.5.1"
-appcompat = "1.6.1"
-material = "1.11.0"
-composeBom = "2024.02.02"
-composeActivity = "1.8.2"
-composeViewModel = "2.7.0"
-lifecycleRuntimeKtx = "2.7.0"
-kaspresso = "1.5.5"
-robolectric = "4.11.1"
-sonar = "4.4.1.3373"
-tomtom = "1.26.0"
 jacoco = "0.8.13"
-=======
-
 #endregion
->>>>>>> 863aed65
 
 [libraries]
 androidx-core-ktx = { group = "androidx.core", name = "core-ktx", version.ref = "coreKtx" }
@@ -70,6 +54,7 @@
 kotlinx-coroutines-test = { module = "org.jetbrains.kotlinx:kotlinx-coroutines-test" }
 material = { group = "com.google.android.material", name = "material", version.ref = "material" }
 androidx-lifecycle-runtime-ktx = { group = "androidx.lifecycle", name = "lifecycle-runtime-ktx", version.ref = "lifecycleRuntimeKtx" }
+
 tomtomMap = { module = "com.tomtom.sdk.maps:map-display", version.ref = "tomtom" }
 tomtomLocation = { module = "com.tomtom.sdk.location:provider-default", version.ref = "tomtom" }
 tomtomSearch = { module = "com.tomtom.sdk.search:search-online", version.ref = "tomtom" }
